--- conflicted
+++ resolved
@@ -1,11 +1,7 @@
 {
     "_meta": {
         "hash": {
-<<<<<<< HEAD
-            "sha256": "37812bc355fb7226083f58b7c1ed57523be1bb67d8ae4f3ab8fd5908f7ef0e48"
-=======
-            "sha256": "d360b23336c4ad5bb141b1cbd1881b1799b19edff103e65addbc0ab66dc81a77"
->>>>>>> 920a8b11
+            "sha256": "4048f899086b0154fd7a1899e61ce6efb5ee93d065029bc2847cd80d8e840ede"
         },
         "pipfile-spec": 6,
         "requires": {
@@ -22,11 +18,11 @@
     "default": {
         "aiohappyeyeballs": {
             "hashes": [
-                "sha256:4d6dea59215537dbc746e93e779caea8178c866856a721c9c660d7a5a7b8be03",
-                "sha256:6fa48b9f1317254f122a07a131a86b71ca6946ca989ce6326fff54a99a920105"
-            ],
-            "markers": "python_version >= '3.8'",
-            "version": "==2.3.5"
+                "sha256:15dca2611fa78442f1cb54cf07ffb998573f2b4fbeab45ca8554c045665c896b",
+                "sha256:88211068d2a40e0436033956d7de3926ff36d54776f8b1022d6b21320cadae79"
+            ],
+            "markers": "python_version >= '3.8'",
+            "version": "==2.3.6"
         },
         "aiohttp": {
             "hashes": [
@@ -586,11 +582,11 @@
     "develop": {
         "aiohappyeyeballs": {
             "hashes": [
-                "sha256:4d6dea59215537dbc746e93e779caea8178c866856a721c9c660d7a5a7b8be03",
-                "sha256:6fa48b9f1317254f122a07a131a86b71ca6946ca989ce6326fff54a99a920105"
-            ],
-            "markers": "python_version >= '3.8'",
-            "version": "==2.3.5"
+                "sha256:15dca2611fa78442f1cb54cf07ffb998573f2b4fbeab45ca8554c045665c896b",
+                "sha256:88211068d2a40e0436033956d7de3926ff36d54776f8b1022d6b21320cadae79"
+            ],
+            "markers": "python_version >= '3.8'",
+            "version": "==2.3.6"
         },
         "aiohttp": {
             "hashes": [
@@ -712,17 +708,8 @@
                 "sha256:99e9b5b602cbb005434084309213d6af32bf7a9b743c836749168b8e2b330cbd",
                 "sha256:9f8136ce9770e0f912401b25a0f15d5c2ec20b50e99b1b413ac0778fe53ff6f1"
             ],
-<<<<<<< HEAD
-            "markers": "python_version < '3.12'",
+            "markers": "python_version >= '3.12'",
             "version": "==3.3.2"
-        },
-        "async-timeout": {
-            "hashes": [
-                "sha256:4640d96be84d82d02ed59ea2b7105a0f7b33abe8703703cd0ab0bf87c427522f",
-                "sha256:7405140ff1230c310e51dc27b3145b9092d659ce68ff733fb0cefe3ee42be028"
-            ],
-            "markers": "python_version < '3.11'",
-            "version": "==4.0.3"
         },
         "attrs": {
             "hashes": [
@@ -731,10 +718,6 @@
             ],
             "markers": "python_version >= '3.7'",
             "version": "==24.2.0"
-=======
-            "markers": "python_version >= '3.12'",
-            "version": "==3.3.2"
->>>>>>> 920a8b11
         },
         "autoflake": {
             "hashes": [
@@ -752,17 +735,6 @@
             ],
             "markers": "python_version >= '3.8'",
             "version": "==2.16.0"
-<<<<<<< HEAD
-        },
-        "backports.tarfile": {
-            "hashes": [
-                "sha256:77e284d754527b01fb1e6fa8a1afe577858ebe4e9dad8919e34c862cb399bc34",
-                "sha256:d75e02c268746e1b8144c278978b6e98e85de6ad16f8e4b0844a154557eca991"
-            ],
-            "markers": "python_version < '3.12'",
-            "version": "==1.2.0"
-=======
->>>>>>> 920a8b11
         },
         "black": {
             "hashes": [
@@ -1352,7 +1324,6 @@
             ],
             "markers": "python_version >= '3.8'",
             "version": "==10.4.0"
-<<<<<<< HEAD
         },
         "multidict": {
             "hashes": [
@@ -1449,8 +1420,6 @@
             ],
             "markers": "python_version >= '3.7'",
             "version": "==6.0.5"
-=======
->>>>>>> 920a8b11
         },
         "mypy": {
             "hashes": [
