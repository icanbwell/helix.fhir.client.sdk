import json
from abc import ABC
from datetime import datetime
from typing import (
    Dict,
    Optional,
    List,
    Union,
    Any,
    Tuple,
    cast,
    AsyncGenerator,
)

from helix_fhir_client_sdk.dictionary_parser import DictionaryParser
from helix_fhir_client_sdk.fhir_bundle import BundleEntry, Bundle
from helix_fhir_client_sdk.fhir_bundle_appender import FhirBundleAppender
from helix_fhir_client_sdk.graph.graph_definition import (
    GraphDefinition,
    GraphDefinitionLink,
    GraphDefinitionTarget,
)
from helix_fhir_client_sdk.graph.graph_link_parameters import GraphLinkParameters
from helix_fhir_client_sdk.graph.graph_target_parameters import GraphTargetParameters
from helix_fhir_client_sdk.loggers.fhir_logger import FhirLogger
from helix_fhir_client_sdk.responses.fhir_client_protocol import FhirClientProtocol
from helix_fhir_client_sdk.responses.fhir_get_response import FhirGetResponse
from helix_fhir_client_sdk.utilities.async_parallel_processor.v1.async_parallel_processor import (
    AsyncParallelProcessor,
    ParallelFunctionContext,
)
from helix_fhir_client_sdk.utilities.fhir_json_encoder import FhirJSONEncoder
from helix_fhir_client_sdk.utilities.fhir_scope_parser import FhirScopeParser
from helix_fhir_client_sdk.utilities.request_cache import RequestCache


class SimulatedGraphProcessorMixin(ABC, FhirClientProtocol):
    # noinspection PyPep8Naming,PyUnusedLocal
    async def process_simulate_graph_async(
        self,
        *,
        id_: Union[List[str], str],
        graph_json: Dict[str, Any],
        contained: bool,
        separate_bundle_resources: bool = False,
        restrict_to_scope: Optional[str] = None,
        restrict_to_resources: Optional[List[str]] = None,
        restrict_to_capability_statement: Optional[str] = None,
        retrieve_and_restrict_to_capability_statement: Optional[bool] = None,
        ifModifiedSince: Optional[datetime] = None,
        eTag: Optional[str] = None,
        logger: Optional[FhirLogger],
        url: Optional[str],
        expand_fhir_bundle: Optional[bool],
        auth_scopes: Optional[List[str]],
<<<<<<< HEAD
        request_size: Optional[int] = 1,
=======
        max_concurrent_tasks: Optional[int],
        sort_resources: Optional[bool],
>>>>>>> fc86abe3
    ) -> AsyncGenerator[FhirGetResponse, None]:
        """
        Simulates the $graph query on the FHIR server


        :param separate_bundle_resources:
        :param id_: single id or list of ids (ids can be comma separated too)
        :param graph_json: definition of a graph to execute
        :param contained: whether we should return the related resources as top level list or nest them inside their
                            parent resources in a contained property
        :param restrict_to_scope: Optional scope to restrict to
        :param restrict_to_resources: Optional list of resources to restrict to
        :param restrict_to_capability_statement: Optional capability statement to restrict to
        :param retrieve_and_restrict_to_capability_statement: Optional capability statement to retrieve and restrict to
        :param ifModifiedSince: Optional datetime to use for If-Modified-Since header
        :param eTag: Optional ETag to use for If-None-Match header
        :param logger: Optional logger to use
        :param url: Optional url to use
        :param expand_fhir_bundle: Optional flag to expand the FHIR bundle
        :param auth_scopes: Optional list of scopes to use
<<<<<<< HEAD
        :param request_size: No. of resources to request in one FHIR request
=======
        :param max_concurrent_tasks: Optional number of concurrent tasks.  If 1 then the tasks are processed sequentially
        :param sort_resources: Optional flag to sort resources
>>>>>>> fc86abe3
        :return: FhirGetResponse
        """
        assert graph_json
        graph_definition: GraphDefinition = GraphDefinition.from_dict(graph_json)
        assert isinstance(graph_definition, GraphDefinition)
        assert graph_definition.start

        # parse the scopes
        scope_parser: FhirScopeParser = FhirScopeParser(scopes=auth_scopes)

        # we handle separate resources differently below
        self.separate_bundle_resources(False)

        if logger:
            logger.info(
                f"FhirClient.simulate_graph_async() id_=${id_}, contained={contained}, "
                + f"separate_bundle_resources={separate_bundle_resources}"
            )

        if not isinstance(id_, list):
            id_ = id_.split(",")

        cache: RequestCache
        with RequestCache() as cache:
            # first load the start resource
            start: str = graph_definition.start
            response: FhirGetResponse
            cache_hits: int
            response, cache_hits = await self._get_resources_by_parameters_async(
                resource_type=start,
                id_=id_,
                cache=cache,
                scope_parser=scope_parser,
                logger=logger,
            )
            if not response.responses:
                yield response
                return  # no resources to process

            parent_bundle_entries: List[BundleEntry] = response.get_bundle_entries()

            if logger:
                logger.info(
                    f"FhirClient.simulate_graph_async() got parent resources: {len(response.get_resources())} "
                    + f"cached:{cache_hits}"
                )
            # turn into a bundle if not already a bundle
            bundle = Bundle(entry=parent_bundle_entries)

            # now process the graph links
            responses: List[FhirGetResponse] = []
            parent_link_map: List[
                Tuple[List[GraphDefinitionLink], List[BundleEntry]]
            ] = []
            if graph_definition.link and parent_bundle_entries:
                parent_link_map.append((graph_definition.link, parent_bundle_entries))
            while len(parent_link_map):
                new_parent_link_map: List[
                    Tuple[List[GraphDefinitionLink], List[BundleEntry]]
                ] = []
                for link, parent_bundle_entries in parent_link_map:
                    link_responses: List[FhirGetResponse]
                    async for link_responses in AsyncParallelProcessor(
                        name="process_link_async_parallel_function",
                        max_concurrent_tasks=max_concurrent_tasks,
                    ).process_rows_in_parallel(
                        rows=link,
                        process_row_fn=self.process_link_async_parallel_function,
                        parameters=GraphLinkParameters(
                            parent_bundle_entries=parent_bundle_entries,
                            logger=logger,
                            cache=cache,
                            scope_parser=scope_parser,
                            max_concurrent_tasks=max_concurrent_tasks,
                        ),
                        log_level=self._log_level,
                        parent_link_map=new_parent_link_map,
                        request_size=request_size,
                    ):
                        responses.extend(link_responses)
                parent_link_map = new_parent_link_map
            FhirBundleAppender.append_responses(responses=responses, bundle=bundle)

            bundle = FhirBundleAppender.remove_duplicate_resources(bundle=bundle)

            if sort_resources:
                bundle = FhirBundleAppender.sort_resources(bundle=bundle)

            # token, url, service_slug
            if separate_bundle_resources:
                resources: Dict[str, Union[str, List[Dict[str, Any]]]] = {}
                if bundle.entry:
                    entry: BundleEntry
                    for entry in bundle.entry:
                        resource: Optional[Dict[str, Any]] = entry.resource
                        if resource:
                            resource_type = resource.get("resourceType")
                            assert (
                                resource_type
                            ), f"No resourceType in {json.dumps(resource)}"
                            if resource_type not in resources:
                                resources[resource_type] = []
                            if isinstance(resources[resource_type], list):
                                resources[resource_type].append(resource)  # type: ignore
                response.responses = json.dumps(resources, cls=FhirJSONEncoder)
            elif expand_fhir_bundle:
                if bundle.entry:
                    response.responses = json.dumps(
                        [e.resource for e in bundle.entry], cls=FhirJSONEncoder
                    )
                else:
                    response.responses = ""
            else:
                bundle_dict: Dict[str, Any] = bundle.to_dict()
                response.responses = json.dumps(bundle_dict, cls=FhirJSONEncoder)

            response.url = url or response.url  # set url to top level url
            if logger:
                logger.info(
                    f"Request Cache hits: {cache.cache_hits}, misses: {cache.cache_misses}"
                )
            yield response

    # noinspection PyUnusedLocal
    async def process_link_async_parallel_function(
        self,
        context: ParallelFunctionContext,
        row: GraphDefinitionLink,
        parameters: Optional[GraphLinkParameters],
        additional_parameters: Optional[Dict[str, Any]],
    ) -> List[FhirGetResponse]:
        """
        This function is called by AsyncParallelProcessor to process a link in parallel.
        It has to match the function definition of ParallelFunction


        """
        start_time: datetime = datetime.now()
        target_resource_type: Optional[str] = (
            ", ".join([target.type_ for target in row.target]) if row.target else None
        )
        assert parameters
        if parameters.logger:
            parameters.logger.debug(
                f"Processing link"
                + f" | task_index: {context.task_index}/{context.total_task_count}"
                + (
                    f" | path: {row.path}"
                    if row.path
                    else f" | target: {target_resource_type}"
                )
                + f" | parallel_processor: {context.name}"
                + f" | start_time: {start_time}"
            )
        result: List[FhirGetResponse] = []
        link_result: FhirGetResponse
        async for link_result in self._process_link_async(
            link=row,
            parent_bundle_entries=parameters.parent_bundle_entries,
            logger=parameters.logger,
            cache=parameters.cache,
            scope_parser=parameters.scope_parser,
<<<<<<< HEAD
            parent_link_map=(
                additional_parameters["parent_link_map"]
                if additional_parameters
                else []
            ),
            request_size=(
                additional_parameters["request_size"] if additional_parameters else 1
            ),
=======
            max_concurrent_tasks=parameters.max_concurrent_tasks,
>>>>>>> fc86abe3
        ):
            result.append(link_result)
        end_time: datetime = datetime.now()
        if parameters.logger:
            parameters.logger.debug(
                f"Finished Processing link"
                + f" | task_index: {context.task_index}/{context.total_task_count}"
                + (
                    f" | path: {row.path}"
                    if row.path
                    else f" | target: {target_resource_type}"
                )
                + f" | parallel_processor: {context.name}"
                + f" | end_time: {end_time}"
                + f" | duration: {end_time - start_time}"
                + f" | resource_count: {len(result)}"
            )
        return result

    async def _process_link_async(
        self,
        *,
        link: GraphDefinitionLink,
        parent_bundle_entries: Optional[List[BundleEntry]],
        logger: Optional[FhirLogger],
        cache: RequestCache,
        scope_parser: FhirScopeParser,
<<<<<<< HEAD
        parent_link_map: List[Tuple[List[GraphDefinitionLink], List[BundleEntry]]],
        request_size: int,
=======
        max_concurrent_tasks: Optional[int],
>>>>>>> fc86abe3
    ) -> AsyncGenerator[FhirGetResponse, None]:
        """
        Process a GraphDefinition link object


        :param link: link to process
        :param parent_bundle_entries: list of parent bundle entry
        :param logger: logger to use
        :param cache: cache to use
        :param scope_parser: scope parser to use
        :param max_concurrent_tasks: number of concurrent tasks. If 1 then the tasks are processed sequentially
        :return: list of FhirGetResponse objects
        """
        assert link
        targets: List[GraphDefinitionTarget] = link.target
        target_responses: List[FhirGetResponse]
        async for target_responses in AsyncParallelProcessor(
            name="process_target_async",
            max_concurrent_tasks=max_concurrent_tasks,
        ).process_rows_in_parallel(
            rows=targets,
            process_row_fn=self.process_target_async_parallel_function,
            parameters=GraphTargetParameters(
                path=link.path,
                parent_bundle_entries=parent_bundle_entries,
                logger=logger,
                cache=cache,
                scope_parser=scope_parser,
                max_concurrent_tasks=max_concurrent_tasks,
            ),
            parent_link_map=parent_link_map,
            request_size=request_size,
        ):
            for target_response in target_responses:
                yield target_response

    # noinspection PyUnusedLocal
    async def process_target_async_parallel_function(
        self,
        context: ParallelFunctionContext,
        row: GraphDefinitionTarget,
        parameters: Optional[GraphTargetParameters],
        additional_parameters: Optional[Dict[str, Any]],
    ) -> List[FhirGetResponse]:
        """
        This function is called by AsyncParallelProcessor to process a link in parallel.
        It has to match the function definition of ParallelFunction


        """
        assert parameters
        result: List[FhirGetResponse] = []
        target_result: FhirGetResponse
        async for target_result in self._process_target_async(
            target=row,
            path=parameters.path,
            parent_bundle_entries=parameters.parent_bundle_entries,
            logger=parameters.logger,
            cache=parameters.cache,
            scope_parser=parameters.scope_parser,
<<<<<<< HEAD
            parent_link_map=(
                additional_parameters["parent_link_map"]
                if additional_parameters
                else []
            ),
            request_size=(
                additional_parameters["request_size"] if additional_parameters else 1
            ),
=======
            max_concurrent_tasks=parameters.max_concurrent_tasks,
>>>>>>> fc86abe3
        ):
            result.append(target_result)
        return result

    async def _process_child_group(
        self,
        *,
        id_: Optional[Union[List[str], str]] = None,
        resource_type: str,
        parameters: Optional[List[str]] = None,
        path: Optional[str],
        cache: RequestCache,
        scope_parser: FhirScopeParser,
        logger: Optional[FhirLogger],
    ) -> FhirGetResponse:
        (
            child_response,
            cache_hits,
        ) = await self._get_resources_by_parameters_async(
            resource_type=resource_type,
            id_=id_,
            parameters=parameters,
            cache=cache,
            scope_parser=scope_parser,
            logger=logger,
        )
        if logger:
            logger.info(
                f"Received child resources"
                + f" from parent {resource_type}/{id_}"
                + f" [{path}]"
                + f", count:{len(child_response.get_resource_type_and_ids())}, cached:{cache_hits}"
                + f", {','.join(child_response.get_resource_type_and_ids())}"
            )
        return child_response

    async def _process_target_async(
        self,
        *,
        target: GraphDefinitionTarget,
        path: Optional[str],
        parent_bundle_entries: Optional[List[BundleEntry]],
        logger: Optional[FhirLogger],
        cache: RequestCache,
        scope_parser: FhirScopeParser,
<<<<<<< HEAD
        parent_link_map: List[Tuple[List[GraphDefinitionLink], List[BundleEntry]]],
        request_size: int,
=======
        max_concurrent_tasks: Optional[int],
>>>>>>> fc86abe3
    ) -> AsyncGenerator[FhirGetResponse, None]:
        """
        Process a GraphDefinition target


        :param target: target to process
        :param path: path to process
        :param parent_bundle_entries: list of parent bundle entry
        :param logger: logger to use
        :param cache: cache to use
        :param scope_parser: scope parser to use
        :param max_concurrent_tasks: number of concurrent tasks. If 1 then the tasks are processed sequentially
        :return: list of FhirGetResponse objects
        """
        children: List[BundleEntry] = []
        child_response: FhirGetResponse
        child_response_resources: Union[Dict[str, Any], List[Dict[str, Any]]]
        target_type: Optional[str] = target.type_
        reference: Optional[Union[Dict[str, Any], str]] = None
        assert target_type

        # forward link and iterate over list
        if path and "[x]" in path and parent_bundle_entries:
            child_ids = []
            for parent_bundle_entry in parent_bundle_entries:
                parent_resource = parent_bundle_entry.resource
                references: Union[List[Dict[str, Any]], Dict[str, Any], str, None] = (
                    DictionaryParser.get_nested_property(parent_resource, path)
                    if parent_resource
                    else None
                )
                # remove null references
                if references and isinstance(references, list):
                    references = [r for r in references if r is not None]

                if parent_resource and references and target_type:
                    for r in references:
                        reference_id = None
                        # TODO: consider removing assumption of "reference" and require as part of path instead
                        if isinstance(r, dict) and "reference" in r:
                            reference_id = r["reference"]
                        elif isinstance(r, str) and r.startswith("Binary/"):
                            reference_id = r
                        if reference_id:
                            reference_parts = reference_id.split("/")
                            if (
                                reference_parts[0] == target_type
                                and reference_parts[1]
                                and reference_parts[1] not in child_ids
                            ):
                                child_ids.append(reference_parts[1])
                        if request_size and len(child_ids) == request_size:
                            child_response = await self._process_child_group(
                                resource_type=target_type,
                                id_=child_ids,
                                path=path,
                                cache=cache,
                                scope_parser=scope_parser,
                                logger=logger,
                            )
                            yield child_response
                            children = child_response.get_bundle_entries()
                            child_ids = []
            if child_ids:
                child_response = await self._process_child_group(
                    resource_type=target_type,
                    id_=child_ids,
                    path=path,
                    cache=cache,
                    scope_parser=scope_parser,
                    logger=logger,
                )
                yield child_response
                children = child_response.get_bundle_entries()
        elif path and parent_bundle_entries and target_type:
            child_ids = []
            for parent_bundle_entry in parent_bundle_entries:
                parent_resource = parent_bundle_entry.resource
                reference = parent_resource.get(path, {}) if parent_resource else None
                if reference and "reference" in reference:
                    reference_id = reference["reference"]
                    reference_parts = reference_id.split("/")
                    if (
                        reference_parts[0] == target_type
                        and reference_parts[1]
                        and reference_parts[1] not in child_ids
                    ):
                        child_ids.append(reference_parts[1])
                    if request_size and len(child_ids) == request_size:
                        child_response = await self._process_child_group(
                            resource_type=target_type,
                            id_=child_ids,
                            path=path,
                            cache=cache,
                            scope_parser=scope_parser,
                            logger=logger,
                        )
                        yield child_response
                        children = child_response.get_bundle_entries()
                        child_ids = []
            if child_ids:
                child_response = await self._process_child_group(
                    resource_type=target_type,
                    id_=child_ids,
                    path=path,
                    cache=cache,
                    scope_parser=scope_parser,
                    logger=logger,
                )
                yield child_response
                children = child_response.get_bundle_entries()

        elif target.params:  # reverse path
            # for a reverse link, get the ids of the current resource, put in a view and
            # add a stage to get that
            param_list: List[str] = target.params.split("&")
            ref_param = [p for p in param_list if p.endswith("{ref}")][0]
            additional_parameters = [p for p in param_list if not p.endswith("{ref}")]
            property_name: str = ref_param.split("=")[0]
            if parent_bundle_entries and property_name and target_type:
                parent_ids = []
                for parent_bundle_entry in parent_bundle_entries:
                    parent_id = (
                        parent_bundle_entry.resource.get("id")
                        if parent_bundle_entry.resource
                        else None
                    )
<<<<<<< HEAD
                    if parent_id and parent_id not in parent_ids:
                        parent_ids.append(parent_id)
                    if request_size and len(parent_ids) == request_size:
                        request_parameters = [
                            f"{property_name}={','.join(parent_ids)}"
                        ] + additional_parameters
                        child_response = await self._process_child_group(
                            resource_type=target_type,
                            parameters=request_parameters,
                            path=path,
                            cache=cache,
                            scope_parser=scope_parser,
                            logger=logger,
                        )
                        yield child_response
                        children = child_response.get_bundle_entries()
                        parent_ids = []
                if parent_ids:
                    request_parameters = [
                        f"{property_name}={','.join(parent_ids)}"
                    ] + additional_parameters
                    child_response = await self._process_child_group(
                        resource_type=target_type,
                        parameters=request_parameters,
                        path=path,
                        cache=cache,
                        scope_parser=scope_parser,
                        logger=logger,
                    )
                    yield child_response
                    children = child_response.get_bundle_entries()
        if target.link:
            parent_link_map.append((target.link, children))
=======
                children = child_response.get_bundle_entries()

        if target.link:

            child: BundleEntry
            for child in children:
                child_responses: List[FhirGetResponse]
                async for child_responses in AsyncParallelProcessor(
                    name="process_child_link_async",
                    max_concurrent_tasks=max_concurrent_tasks,
                ).process_rows_in_parallel(
                    rows=target.link,
                    process_row_fn=self.process_link_async_parallel_function,
                    parameters=GraphLinkParameters(
                        parent_bundle_entry=child,
                        logger=logger,
                        cache=cache,
                        scope_parser=scope_parser,
                        max_concurrent_tasks=max_concurrent_tasks,
                    ),
                ):
                    for child_response in child_responses:
                        yield child_response
>>>>>>> fc86abe3

    async def _get_resources_by_parameters_async(
        self: FhirClientProtocol,
        *,
        id_: Optional[Union[List[str], str]] = None,
        resource_type: str,
        parameters: Optional[List[str]] = None,
        cache: RequestCache,
        scope_parser: FhirScopeParser,
        logger: Optional[FhirLogger],
    ) -> Tuple[FhirGetResponse, int]:
        assert resource_type

        if not scope_parser.scope_allows(resource_type=resource_type):
            if logger:
                logger.debug(f"Skipping resource {resource_type} due to scope")
            return (
                FhirGetResponse(
                    request_id=None,
                    url="",
                    id_=None,
                    resource_type=resource_type,
                    responses="",
                    response_headers=None,
                    status=200,
                    access_token=None,
                    next_url=None,
                    total_count=0,
                    extra_context_to_return=None,
                    error=None,
                ),
                0,
            )

        id_list: Optional[List[str]]
        if id_ and not isinstance(id_, list):
            id_list = [id_]
        else:
            id_list = cast(Optional[List[str]], id_)

        non_cached_id_list: List[str] = []
        # get any cached resources
        cached_bundle_entries: List[BundleEntry] = []
        cached_response: Optional[FhirGetResponse] = None
        cache_hits: int = 0
        if id_list:
            for resource_id in id_list:
                cached_bundle_entry: Optional[BundleEntry] = cache.get(
                    resource_type=resource_type, resource_id=resource_id
                )
                if cached_bundle_entry:
                    cached_bundle_entries.append(cached_bundle_entry)
                    cache_hits += 1
                else:
                    non_cached_id_list.append(resource_id)

        if cached_bundle_entries and len(cached_bundle_entries) > 0:
            if logger:
                logger.debug(f"Returning resource {resource_type} from cache")
            cached_bundle: Bundle = Bundle(entry=cached_bundle_entries)
            cached_response = FhirGetResponse(
                request_id=None,
                url=(
                    cached_bundle_entries[0].request.url
                    if cached_bundle_entries[0].request
                    else ""
                ),
                id_=None,
                resource_type=resource_type,
                responses=json.dumps(cached_bundle.to_dict(), cls=FhirJSONEncoder),
                response_headers=None,
                status=200,
                access_token=None,
                next_url=None,
                total_count=len(cached_bundle_entries),
                extra_context_to_return=None,
                error=None,
            )

        result: Optional[FhirGetResponse] = None
        # either we have non-cached ids or this is a query without id but has other parameters
        if len(non_cached_id_list) > 0 or not id_:
            async for (
                result1
            ) in self._get_with_session_async(  # type:ignore[attr-defined]
                page_number=None,
                ids=non_cached_id_list,
                additional_parameters=parameters,
                id_above=None,
                fn_handle_streaming_chunk=None,
                resource_type=resource_type,
            ):
                result = result1
            assert result
            non_cached_bundle_entry: BundleEntry
            for non_cached_bundle_entry in result.get_bundle_entries():
                if non_cached_bundle_entry.resource:
                    non_cached_resource: Dict[str, Any] = (
                        non_cached_bundle_entry.resource
                    )
                    non_cached_resource_id: Optional[str] = non_cached_resource.get(
                        "id"
                    )
                    if non_cached_resource_id:
                        cache.add(
                            resource_type=resource_type,
                            resource_id=non_cached_resource_id,
                            bundle_entry=non_cached_bundle_entry,
                        )

            if cached_response:
                result.append(cached_response)
        elif cached_response:
            result = cached_response
        assert result
        return result, cache_hits

    # noinspection PyPep8Naming
    async def simulate_graph_async(
        self,
        *,
        id_: Union[List[str], str],
        graph_json: Dict[str, Any],
        contained: bool,
        separate_bundle_resources: bool = False,
        restrict_to_scope: Optional[str] = None,
        restrict_to_resources: Optional[List[str]] = None,
        restrict_to_capability_statement: Optional[str] = None,
        retrieve_and_restrict_to_capability_statement: Optional[bool] = None,
        ifModifiedSince: Optional[datetime] = None,
        eTag: Optional[str] = None,
<<<<<<< HEAD
        request_size: Optional[int] = 1,
=======
        max_concurrent_tasks: Optional[int] = 1,
        sort_resources: Optional[bool] = False,
>>>>>>> fc86abe3
    ) -> FhirGetResponse:
        """
        Simulates the $graph query on the FHIR server


        :param separate_bundle_resources:
        :param id_: single id or list of ids (ids can be comma separated too)
        :param graph_json: definition of a graph to execute
        :param contained: whether we should return the related resources as top level list or nest them inside their
                            parent resources in a contained property
        :param restrict_to_scope: Optional scope to restrict to
        :param restrict_to_resources: Optional list of resources to restrict to
        :param restrict_to_capability_statement: Optional capability statement to restrict to
        :param retrieve_and_restrict_to_capability_statement: Optional capability statement to retrieve and restrict to
        :param ifModifiedSince: Optional datetime to use for If-Modified-Since header
        :param eTag: Optional ETag to use for If-None-Match header
<<<<<<< HEAD
        :param request_size: Optional Count of resoucres to request in one request
=======
        :param max_concurrent_tasks: Optional number of concurrent tasks.  If 1 then the tasks are processed sequentially.
        :param sort_resources: Optional flag to sort resources
>>>>>>> fc86abe3
        :return: FhirGetResponse
        """
        if contained:
            if not self._additional_parameters:
                self.additional_parameters([])
            assert self._additional_parameters is not None
            self._additional_parameters.append("contained=true")

        result: Optional[FhirGetResponse] = await FhirGetResponse.from_async_generator(
            self.process_simulate_graph_async(
                id_=id_,
                graph_json=graph_json,
                contained=contained,
                separate_bundle_resources=separate_bundle_resources,
                restrict_to_scope=restrict_to_scope,
                restrict_to_resources=restrict_to_resources,
                restrict_to_capability_statement=restrict_to_capability_statement,
                retrieve_and_restrict_to_capability_statement=retrieve_and_restrict_to_capability_statement,
                ifModifiedSince=ifModifiedSince,
                eTag=eTag,
                url=self._url,
                expand_fhir_bundle=self._expand_fhir_bundle,
                logger=self._logger,
                auth_scopes=self._auth_scopes,
<<<<<<< HEAD
                request_size=request_size,
=======
                max_concurrent_tasks=max_concurrent_tasks,
                sort_resources=sort_resources,
>>>>>>> fc86abe3
            )
        )
        assert result, "No result returned from simulate_graph_async"
        return result

    # noinspection PyPep8Naming
    async def simulate_graph_streaming_async(
        self,
        *,
        id_: Union[List[str], str],
        graph_json: Dict[str, Any],
        contained: bool,
        separate_bundle_resources: bool = False,
        restrict_to_scope: Optional[str] = None,
        restrict_to_resources: Optional[List[str]] = None,
        restrict_to_capability_statement: Optional[str] = None,
        retrieve_and_restrict_to_capability_statement: Optional[bool] = None,
        ifModifiedSince: Optional[datetime] = None,
        eTag: Optional[str] = None,
<<<<<<< HEAD
        request_size: Optional[int] = 1,
=======
        max_concurrent_tasks: Optional[int] = 1,
        sort_resources: Optional[bool] = False,
>>>>>>> fc86abe3
    ) -> AsyncGenerator[FhirGetResponse, None]:
        """
        Simulates the $graph query on the FHIR server


        :param separate_bundle_resources:
        :param id_: single id or list of ids (ids can be comma separated too)
        :param graph_json: definition of a graph to execute
        :param contained: whether we should return the related resources as top level list or nest them inside their
                            parent resources in a contained property
        :param restrict_to_scope: Optional scope to restrict to
        :param restrict_to_resources: Optional list of resources to restrict to
        :param restrict_to_capability_statement: Optional capability statement to restrict to
        :param retrieve_and_restrict_to_capability_statement: Optional capability statement to retrieve and restrict to
        :param ifModifiedSince: Optional datetime to use for If-Modified-Since header
        :param eTag: Optional ETag to use for If-None-Match header
<<<<<<< HEAD
        :param request_size: Optional Count of resoucres to request in one request
=======
        :param max_concurrent_tasks: Optional number of concurrent tasks.  If 1 then the tasks are processed sequentially
        :param sort_resources: Optional flag to sort resources
>>>>>>> fc86abe3
        :return: FhirGetResponse
        """
        if contained:
            if not self._additional_parameters:
                self.additional_parameters([])
            assert self._additional_parameters is not None
            self._additional_parameters.append("contained=true")

        async for r in self.process_simulate_graph_async(
            id_=id_,
            graph_json=graph_json,
            contained=contained,
            separate_bundle_resources=separate_bundle_resources,
            restrict_to_scope=restrict_to_scope,
            restrict_to_resources=restrict_to_resources,
            restrict_to_capability_statement=restrict_to_capability_statement,
            retrieve_and_restrict_to_capability_statement=retrieve_and_restrict_to_capability_statement,
            ifModifiedSince=ifModifiedSince,
            eTag=eTag,
            url=self._url,
            expand_fhir_bundle=self._expand_fhir_bundle,
            logger=self._logger,
            auth_scopes=self._auth_scopes,
<<<<<<< HEAD
            request_size=request_size,
=======
            max_concurrent_tasks=max_concurrent_tasks,
            sort_resources=sort_resources,
>>>>>>> fc86abe3
        ):
            yield r<|MERGE_RESOLUTION|>--- conflicted
+++ resolved
@@ -53,12 +53,9 @@
         url: Optional[str],
         expand_fhir_bundle: Optional[bool],
         auth_scopes: Optional[List[str]],
-<<<<<<< HEAD
         request_size: Optional[int] = 1,
-=======
         max_concurrent_tasks: Optional[int],
         sort_resources: Optional[bool],
->>>>>>> fc86abe3
     ) -> AsyncGenerator[FhirGetResponse, None]:
         """
         Simulates the $graph query on the FHIR server
@@ -79,12 +76,9 @@
         :param url: Optional url to use
         :param expand_fhir_bundle: Optional flag to expand the FHIR bundle
         :param auth_scopes: Optional list of scopes to use
-<<<<<<< HEAD
         :param request_size: No. of resources to request in one FHIR request
-=======
         :param max_concurrent_tasks: Optional number of concurrent tasks.  If 1 then the tasks are processed sequentially
         :param sort_resources: Optional flag to sort resources
->>>>>>> fc86abe3
         :return: FhirGetResponse
         """
         assert graph_json
@@ -247,7 +241,6 @@
             logger=parameters.logger,
             cache=parameters.cache,
             scope_parser=parameters.scope_parser,
-<<<<<<< HEAD
             parent_link_map=(
                 additional_parameters["parent_link_map"]
                 if additional_parameters
@@ -256,9 +249,7 @@
             request_size=(
                 additional_parameters["request_size"] if additional_parameters else 1
             ),
-=======
             max_concurrent_tasks=parameters.max_concurrent_tasks,
->>>>>>> fc86abe3
         ):
             result.append(link_result)
         end_time: datetime = datetime.now()
@@ -286,12 +277,9 @@
         logger: Optional[FhirLogger],
         cache: RequestCache,
         scope_parser: FhirScopeParser,
-<<<<<<< HEAD
         parent_link_map: List[Tuple[List[GraphDefinitionLink], List[BundleEntry]]],
         request_size: int,
-=======
         max_concurrent_tasks: Optional[int],
->>>>>>> fc86abe3
     ) -> AsyncGenerator[FhirGetResponse, None]:
         """
         Process a GraphDefinition link object
@@ -339,8 +327,6 @@
         """
         This function is called by AsyncParallelProcessor to process a link in parallel.
         It has to match the function definition of ParallelFunction
-
-
         """
         assert parameters
         result: List[FhirGetResponse] = []
@@ -352,7 +338,6 @@
             logger=parameters.logger,
             cache=parameters.cache,
             scope_parser=parameters.scope_parser,
-<<<<<<< HEAD
             parent_link_map=(
                 additional_parameters["parent_link_map"]
                 if additional_parameters
@@ -361,9 +346,6 @@
             request_size=(
                 additional_parameters["request_size"] if additional_parameters else 1
             ),
-=======
-            max_concurrent_tasks=parameters.max_concurrent_tasks,
->>>>>>> fc86abe3
         ):
             result.append(target_result)
         return result
@@ -409,12 +391,8 @@
         logger: Optional[FhirLogger],
         cache: RequestCache,
         scope_parser: FhirScopeParser,
-<<<<<<< HEAD
         parent_link_map: List[Tuple[List[GraphDefinitionLink], List[BundleEntry]]],
         request_size: int,
-=======
-        max_concurrent_tasks: Optional[int],
->>>>>>> fc86abe3
     ) -> AsyncGenerator[FhirGetResponse, None]:
         """
         Process a GraphDefinition target
@@ -426,7 +404,6 @@
         :param logger: logger to use
         :param cache: cache to use
         :param scope_parser: scope parser to use
-        :param max_concurrent_tasks: number of concurrent tasks. If 1 then the tasks are processed sequentially
         :return: list of FhirGetResponse objects
         """
         children: List[BundleEntry] = []
@@ -542,7 +519,6 @@
                         if parent_bundle_entry.resource
                         else None
                     )
-<<<<<<< HEAD
                     if parent_id and parent_id not in parent_ids:
                         parent_ids.append(parent_id)
                     if request_size and len(parent_ids) == request_size:
@@ -576,31 +552,6 @@
                     children = child_response.get_bundle_entries()
         if target.link:
             parent_link_map.append((target.link, children))
-=======
-                children = child_response.get_bundle_entries()
-
-        if target.link:
-
-            child: BundleEntry
-            for child in children:
-                child_responses: List[FhirGetResponse]
-                async for child_responses in AsyncParallelProcessor(
-                    name="process_child_link_async",
-                    max_concurrent_tasks=max_concurrent_tasks,
-                ).process_rows_in_parallel(
-                    rows=target.link,
-                    process_row_fn=self.process_link_async_parallel_function,
-                    parameters=GraphLinkParameters(
-                        parent_bundle_entry=child,
-                        logger=logger,
-                        cache=cache,
-                        scope_parser=scope_parser,
-                        max_concurrent_tasks=max_concurrent_tasks,
-                    ),
-                ):
-                    for child_response in child_responses:
-                        yield child_response
->>>>>>> fc86abe3
 
     async def _get_resources_by_parameters_async(
         self: FhirClientProtocol,
@@ -732,12 +683,9 @@
         retrieve_and_restrict_to_capability_statement: Optional[bool] = None,
         ifModifiedSince: Optional[datetime] = None,
         eTag: Optional[str] = None,
-<<<<<<< HEAD
         request_size: Optional[int] = 1,
-=======
         max_concurrent_tasks: Optional[int] = 1,
         sort_resources: Optional[bool] = False,
->>>>>>> fc86abe3
     ) -> FhirGetResponse:
         """
         Simulates the $graph query on the FHIR server
@@ -754,12 +702,9 @@
         :param retrieve_and_restrict_to_capability_statement: Optional capability statement to retrieve and restrict to
         :param ifModifiedSince: Optional datetime to use for If-Modified-Since header
         :param eTag: Optional ETag to use for If-None-Match header
-<<<<<<< HEAD
         :param request_size: Optional Count of resoucres to request in one request
-=======
         :param max_concurrent_tasks: Optional number of concurrent tasks.  If 1 then the tasks are processed sequentially.
         :param sort_resources: Optional flag to sort resources
->>>>>>> fc86abe3
         :return: FhirGetResponse
         """
         if contained:
@@ -784,12 +729,9 @@
                 expand_fhir_bundle=self._expand_fhir_bundle,
                 logger=self._logger,
                 auth_scopes=self._auth_scopes,
-<<<<<<< HEAD
                 request_size=request_size,
-=======
                 max_concurrent_tasks=max_concurrent_tasks,
                 sort_resources=sort_resources,
->>>>>>> fc86abe3
             )
         )
         assert result, "No result returned from simulate_graph_async"
@@ -809,12 +751,9 @@
         retrieve_and_restrict_to_capability_statement: Optional[bool] = None,
         ifModifiedSince: Optional[datetime] = None,
         eTag: Optional[str] = None,
-<<<<<<< HEAD
         request_size: Optional[int] = 1,
-=======
         max_concurrent_tasks: Optional[int] = 1,
         sort_resources: Optional[bool] = False,
->>>>>>> fc86abe3
     ) -> AsyncGenerator[FhirGetResponse, None]:
         """
         Simulates the $graph query on the FHIR server
@@ -831,12 +770,9 @@
         :param retrieve_and_restrict_to_capability_statement: Optional capability statement to retrieve and restrict to
         :param ifModifiedSince: Optional datetime to use for If-Modified-Since header
         :param eTag: Optional ETag to use for If-None-Match header
-<<<<<<< HEAD
         :param request_size: Optional Count of resoucres to request in one request
-=======
         :param max_concurrent_tasks: Optional number of concurrent tasks.  If 1 then the tasks are processed sequentially
         :param sort_resources: Optional flag to sort resources
->>>>>>> fc86abe3
         :return: FhirGetResponse
         """
         if contained:
@@ -860,11 +796,8 @@
             expand_fhir_bundle=self._expand_fhir_bundle,
             logger=self._logger,
             auth_scopes=self._auth_scopes,
-<<<<<<< HEAD
             request_size=request_size,
-=======
             max_concurrent_tasks=max_concurrent_tasks,
             sort_resources=sort_resources,
->>>>>>> fc86abe3
         ):
             yield r