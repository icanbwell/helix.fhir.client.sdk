from abc import ABC
from datetime import datetime
from typing import (
    Dict,
    Optional,
    List,
    Union,
    Any,
    Tuple,
    cast,
    AsyncGenerator,
)

from helix_fhir_client_sdk.dictionary_parser import DictionaryParser
from helix_fhir_client_sdk.fhir.fhir_bundle import FhirBundle
from helix_fhir_client_sdk.fhir.fhir_bundle_entry import FhirBundleEntry
from helix_fhir_client_sdk.fhir.fhir_bundle_entry_list import FhirBundleEntryList
from helix_fhir_client_sdk.fhir.fhir_resource import FhirResource
from helix_fhir_client_sdk.graph.graph_definition import (
    GraphDefinition,
    GraphDefinitionLink,
    GraphDefinitionTarget,
)
from helix_fhir_client_sdk.graph.graph_link_parameters import GraphLinkParameters
from helix_fhir_client_sdk.graph.graph_target_parameters import GraphTargetParameters
from helix_fhir_client_sdk.loggers.fhir_logger import FhirLogger
from helix_fhir_client_sdk.responses.fhir_client_protocol import FhirClientProtocol
from helix_fhir_client_sdk.responses.fhir_get_response import FhirGetResponse
from helix_fhir_client_sdk.responses.get.fhir_get_bundle_response import (
    FhirGetBundleResponse,
)
from helix_fhir_client_sdk.responses.get.fhir_get_error_response import (
    FhirGetErrorResponse,
)
from helix_fhir_client_sdk.responses.get.fhir_get_list_by_resource_type_response import (
    FhirGetListByResourceTypeResponse,
)
from helix_fhir_client_sdk.responses.get.fhir_get_list_response import (
    FhirGetListResponse,
)
from helix_fhir_client_sdk.responses.get.fhir_get_response_factory import (
    FhirGetResponseFactory,
)
from helix_fhir_client_sdk.utilities.async_parallel_processor.v1.async_parallel_processor import (
    AsyncParallelProcessor,
    ParallelFunctionContext,
)
from helix_fhir_client_sdk.utilities.cache.request_cache import RequestCache
from helix_fhir_client_sdk.utilities.cache.request_cache_entry import RequestCacheEntry
from helix_fhir_client_sdk.utilities.fhir_scope_parser import FhirScopeParser


class SimulatedGraphProcessorMixin(ABC, FhirClientProtocol):
    """
    A mixin class for advanced FHIR graph query processing.

    This class provides sophisticated methods for:
    - Simulating graph-based resource queries
    - Parallel processing of FHIR resources
    - Caching and optimizing resource retrieval
    - Handling complex graph traversal scenarios
    """

    # noinspection PyPep8Naming,PyUnusedLocal
    async def process_simulate_graph_async(
        self,
        *,
        id_: Union[List[str], str],
        graph_json: Dict[str, Any],
        contained: bool,
        separate_bundle_resources: bool = False,
        restrict_to_scope: Optional[str] = None,
        restrict_to_resources: Optional[List[str]] = None,
        restrict_to_capability_statement: Optional[str] = None,
        retrieve_and_restrict_to_capability_statement: Optional[bool] = None,
        ifModifiedSince: Optional[datetime] = None,
        eTag: Optional[str] = None,
        logger: Optional[FhirLogger],
        url: Optional[str],
        expand_fhir_bundle: Optional[bool],
        auth_scopes: Optional[List[str]],
        request_size: Optional[int] = 1,
        max_concurrent_tasks: Optional[int],
        sort_resources: Optional[bool],
    ) -> AsyncGenerator[FhirGetResponse, None]:
        """
        Asynchronously simulate a FHIR $graph query with advanced processing capabilities.

        This method is the core of graph-based resource traversal, supporting:
        - Parallel resource retrieval
        - Caching mechanisms
        - Scope-based filtering
        - Flexible resource bundling

        Key Processing Steps:
        1. Validate and parse graph definition
        2. Parse authentication scopes
        3. Retrieve start resources
        4. Process graph links and targets in parallel
        5. Handle caching and resource filtering

        Args:
            id_: Resource identifier(s) to query
            graph_json: Graph definition as a dictionary
            contained: Whether to nest related resources or return as top-level
            separate_bundle_resources: Flag to separate bundle resources
            restrict_to_scope: Optional scope restriction
            restrict_to_resources: Optional resource type restrictions
            request_size: Number of resources to fetch in a single request
            max_concurrent_tasks: Maximum parallel processing tasks
            sort_resources: Flag to sort retrieved resources
            auth_scopes: List of authentication scopes for resource access
            url: Optional URL for the FHIR server
            expand_fhir_bundle: Flag to expand FHIR bundle
            ifModifiedSince: Optional timestamp for conditional requests
            eTag: Optional ETag for conditional requests
            logger: Optional logger for debugging
            retrieve_and_restrict_to_capability_statement: Flag to retrieve and restrict to capability statement
            restrict_to_capability_statement: Optional capability statement restriction
            contained: Flag to include contained resources

        Yields:
            FhirGetResponse objects representing retrieved resources
        """
        # Validate graph definition input
        assert graph_json, "Graph JSON must be provided"
        graph_definition: GraphDefinition = GraphDefinition.from_dict(graph_json)
        assert isinstance(graph_definition, GraphDefinition)
        assert graph_definition.start, "Graph definition must have a start resource"

        # Parse authentication scopes for resource access control
        scope_parser: FhirScopeParser = FhirScopeParser(scopes=auth_scopes)

        # Ensure bundle resources are not separated by default
        self.separate_bundle_resources(False)

        # Log initial query parameters for debugging
        if logger:
            logger.info(
                f"FhirClient.simulate_graph_async() "
                f"id_={id_}, "
                f"contained={contained}, "
                f"separate_bundle_resources={separate_bundle_resources}"
            )

        # Normalize input to a list of IDs, handling comma-separated strings
        if not isinstance(id_, list):
            id_ = id_.split(",")

        # Track resources that don't support ID-based search
        id_search_unsupported_resources: List[str] = []
        cache: RequestCache
        async with RequestCache() as cache:
            # Retrieve start resources based on graph definition
            start: str = graph_definition.start
            parent_response: FhirGetResponse
            cache_hits: int
            parent_response, cache_hits = await self._get_resources_by_parameters_async(
                resource_type=start,
                id_=id_,
                cache=cache,
                scope_parser=scope_parser,
                logger=logger,
                id_search_unsupported_resources=id_search_unsupported_resources,
            )

            # If no parent resources found, yield empty response and exit
            if parent_response.get_resource_count() == 0:
                yield parent_response
                return  # no resources to process

            # Log parent resource retrieval details
            if logger:
                logger.info(
                    f"FhirClient.simulate_graph_async() "
                    f"got parent resources: {parent_response.get_resource_count()} "
                    f"cached:{cache_hits}"
                )

            # Prepare parent bundle entries for further processing
            parent_bundle_entries: FhirBundleEntryList = (
                parent_response.get_bundle_entries()
            )

            if logger:
                logger.info(
                    f"FhirClient.simulate_graph_async() got parent resources: {parent_response.get_resource_count()} "
                    + f"cached:{cache_hits}"
                )

            # now process the graph links
            child_responses: List[FhirGetResponse] = []
            parent_link_map: List[
                Tuple[List[GraphDefinitionLink], FhirBundleEntryList]
            ] = []

            # Add initial graph links if defined
            if graph_definition.link and parent_bundle_entries:
                parent_link_map.append((graph_definition.link, parent_bundle_entries))

            # Process graph links in parallel
            while len(parent_link_map):
                new_parent_link_map: List[
                    Tuple[List[GraphDefinitionLink], FhirBundleEntryList]
                ] = []

                # Parallel processing of links for each parent bundle
                for link, parent_bundle_entries in parent_link_map:
                    link_responses: List[FhirGetResponse]
                    async for link_responses in AsyncParallelProcessor(
                        name="process_link_async_parallel_function",
                        max_concurrent_tasks=max_concurrent_tasks,
                    ).process_rows_in_parallel(
                        rows=link,
                        process_row_fn=self.process_link_async_parallel_function,
                        parameters=GraphLinkParameters(
                            parent_bundle_entries=parent_bundle_entries,
                            logger=logger,
                            cache=cache,
                            scope_parser=scope_parser,
                            max_concurrent_tasks=max_concurrent_tasks,
                        ),
                        log_level=self._log_level,
                        parent_link_map=new_parent_link_map,
                        request_size=request_size,
                        id_search_unsupported_resources=id_search_unsupported_resources,
                    ):
                        child_responses.extend(link_responses)

                # Update parent link map for next iteration
                parent_link_map = new_parent_link_map

            # Combine and process responses
            parent_response = cast(
                FhirGetBundleResponse, parent_response.extend(child_responses)
            )
            parent_response = parent_response.remove_duplicates()

            # Optional resource sorting
            if sort_resources:
                parent_response = parent_response.sort_resources()

            # Prepare final response based on bundling preferences
            full_response: FhirGetResponse
            if separate_bundle_resources:
                full_response = FhirGetListByResourceTypeResponse.from_response(
                    other_response=parent_response
                )
            elif expand_fhir_bundle:
                full_response = FhirGetListResponse.from_response(
                    other_response=parent_response
                )
            else:
                full_response = parent_response

            # Set response URL
            full_response.url = url or parent_response.url

            # Log cache performance
            if logger:
                logger.info(
                    f"Request Cache for: id_={id_}, "
                    f"start={graph_definition.start}, "
                    f"hits: {cache.cache_hits}, "
                    f"misses: {cache.cache_misses}"
                )

            # Yield the final response
            yield full_response

    # noinspection PyUnusedLocal
    async def process_link_async_parallel_function(
        self,
        context: ParallelFunctionContext,
        row: GraphDefinitionLink,
        parameters: Optional[GraphLinkParameters],
        additional_parameters: Optional[Dict[str, Any]],
    ) -> List[FhirGetResponse]:
        """
        Parallel processing function for graph definition links.

        This method is designed to be used with AsyncParallelProcessor to process
        graph links concurrently, improving performance for complex FHIR resource
        graph traversals.

        Key Responsibilities:
        - Process individual graph links in parallel
        - Track and log processing details
        - Handle resource retrieval for each link
        - Manage parallel processing context

        Args:
            context: Parallel processing context information
            row: Current GraphDefinitionLink being processed
            parameters: Parameters for link processing
            additional_parameters: Extra parameters for extended processing

        Returns:
            List of FhirGetResponse objects retrieved during link processing
        """
        # Record the start time for performance tracking
        start_time: datetime = datetime.now()

        # Determine the target resource type(s) for logging and tracking
        target_resource_type: Optional[str] = (
            ", ".join([target.type_ for target in row.target]) if row.target else None
        )

        # Validate input parameters
        assert parameters, "Processing parameters must be provided"

        # Log debug information about the current link processing
        if parameters.logger:
            parameters.logger.debug(
                f"Processing link"
                + f" | task_index: {context.task_index}/{context.total_task_count}"
                + (
                    f" | path: {row.path}"
                    if row.path
                    else f" | target: {target_resource_type}"
                )
                + f" | parallel_processor: {context.name}"
                + f" | start_time: {start_time}"
            )

        # Initialize result list to store retrieved responses
        result: List[FhirGetResponse] = []

        # Process the link asynchronously and collect responses
        link_result: FhirGetResponse
        async for link_result in self._process_link_async(
            link=row,
            parent_bundle_entries=parameters.parent_bundle_entries,
            logger=parameters.logger,
            cache=parameters.cache,
            scope_parser=parameters.scope_parser,
            # Handle parent link map from additional parameters
            parent_link_map=(
                additional_parameters["parent_link_map"]
                if additional_parameters
                else []
            ),
            # Determine request size, default to 1 if not specified
            request_size=(
                additional_parameters["request_size"] if additional_parameters else 1
            ),
            # Track unsupported resources for ID-based search
            id_search_unsupported_resources=(
                additional_parameters["id_search_unsupported_resources"]
                if additional_parameters
                else []
            ),
            max_concurrent_tasks=parameters.max_concurrent_tasks,
        ):
            # Collect each link result
            result.append(link_result)

        # Record end time for performance tracking
        end_time: datetime = datetime.now()

        # Log detailed processing information
        if parameters.logger:
            parameters.logger.debug(
                f"Finished Processing link"
                + f" | task_index: {context.task_index}/{context.total_task_count}"
                + (
                    f" | path: {row.path}"
                    if row.path
                    else f" | target: {target_resource_type}"
                )
                + f" | parallel_processor: {context.name}"
                + f" | end_time: {end_time}"
                + f" | duration: {end_time - start_time}"
                + f" | resource_count: {len(result)}"
            )

        # Return the list of retrieved responses
        return result

    async def _process_link_async(
        self,
        *,
        link: GraphDefinitionLink,
        parent_bundle_entries: Optional[FhirBundleEntryList],
        logger: Optional[FhirLogger],
        cache: RequestCache,
        scope_parser: FhirScopeParser,
        parent_link_map: List[Tuple[List[GraphDefinitionLink], FhirBundleEntryList]],
        request_size: int,
        id_search_unsupported_resources: List[str],
        max_concurrent_tasks: Optional[int],
    ) -> AsyncGenerator[FhirGetResponse, None]:
        """
        Process a GraphDefinition link object with advanced traversal capabilities.

        This method is a core component of the graph-based resource retrieval process,
        responsible for:
        - Identifying and processing link targets
        - Parallel processing of targets
        - Managing complex resource graph traversals

        Key Processing Steps:
        1. Extract targets from the link
        2. Use AsyncParallelProcessor to process targets concurrently
        3. Yield retrieved responses
        4. Manage parent link mapping for further traversal

        Args:
            link: GraphDefinitionLink to process
            parent_bundle_entries: List of parent bundle entries
            logger: Optional logger for debugging
            cache: Request cache for optimizing resource retrieval
            scope_parser: Scope-based access control parser
            parent_link_map: Mapping for tracking parent links in graph traversal
            request_size: Number of resources to retrieve in a single request
            id_search_unsupported_resources: List of resources with limited ID search
            max_concurrent_tasks: Maximum number of concurrent processing tasks

        Yields:
            FhirGetResponse objects for each processed target
        """
        # Validate input link
        assert link, "GraphDefinitionLink must be provided"

        # Extract targets from the link
        targets: List[GraphDefinitionTarget] = link.target
        target_responses: List[FhirGetResponse]
        async for target_responses in AsyncParallelProcessor(
            name="process_target_async",
            max_concurrent_tasks=max_concurrent_tasks,
        ).process_rows_in_parallel(
            # Rows to process (targets from the link)
            rows=targets,
            # Parallel processing function for targets
            process_row_fn=self.process_target_async_parallel_function,
            # Parameters for target processing
            parameters=GraphTargetParameters(
                path=link.path,
                parent_bundle_entries=parent_bundle_entries,
                logger=logger,
                cache=cache,
                scope_parser=scope_parser,
                max_concurrent_tasks=max_concurrent_tasks,
            ),
            # Additional parameters for extended processing
            parent_link_map=parent_link_map,
            request_size=request_size,
            id_search_unsupported_resources=id_search_unsupported_resources,
        ):
            # Yield each target response individually
            for target_response in target_responses:
                yield target_response

    # noinspection PyUnusedLocal
    async def process_target_async_parallel_function(
        self,
        context: ParallelFunctionContext,
        row: GraphDefinitionTarget,
        parameters: Optional[GraphTargetParameters],
        additional_parameters: Optional[Dict[str, Any]],
    ) -> List[FhirGetResponse]:
        """
        Parallel processing function for individual graph definition targets.

        This method is designed to:
        - Process a single target in the context of parallel processing
        - Retrieve resources for a specific target
        - Manage performance tracking and logging
        - Handle complex resource graph traversals

        Key Responsibilities:
        - Execute target-specific resource retrieval
        - Track processing performance
        - Log detailed processing information
        - Manage parallel processing context

        Args:
            context: Parallel processing context information
            row: Current GraphDefinitionTarget being processed
            parameters: Parameters for target processing
            additional_parameters: Extra parameters for extended processing

        Returns:
            List of FhirGetResponse objects retrieved for the target
        """
        # Validate input parameters
        assert parameters, "Processing parameters must be provided"

        # Initialize result list to store retrieved responses
        result: List[FhirGetResponse] = []

        # Process the target asynchronously and collect responses
        target_result: FhirGetResponse
        async for target_result in self._process_target_async(
            # Target to process
            target=row,
            # Path from the parent link
            path=parameters.path,
            # Parent bundle entries for context
            parent_bundle_entries=parameters.parent_bundle_entries,
            # Logging support
            logger=parameters.logger,
            # Caching mechanism
            cache=parameters.cache,
            # Scope-based access control
            scope_parser=parameters.scope_parser,
            # Parent link map for further graph traversal
            parent_link_map=(
                additional_parameters["parent_link_map"]
                if additional_parameters
                else []
            ),
            # Request size configuration
            request_size=(
                additional_parameters["request_size"] if additional_parameters else 1
            ),
            # Track resources with limited ID search capabilities
            id_search_unsupported_resources=(
                additional_parameters["id_search_unsupported_resources"]
                if additional_parameters
                else []
            ),
        ):
            # Collect each target result
            result.append(target_result)

        # Return the list of retrieved responses
        return result

    async def _process_child_group(
        self,
        *,
        id_: Optional[Union[List[str], str]] = None,
        resource_type: str,
        parent_ids: List[str],
        parent_resource_type: str,
        parameters: Optional[List[str]] = None,
        path: Optional[str],
        cache: RequestCache,
        scope_parser: FhirScopeParser,
        logger: Optional[FhirLogger],
        id_search_unsupported_resources: List[str],
    ) -> FhirGetResponse:
        """
        Retrieve a group of child resources with advanced retrieval and logging capabilities.

        This method is a core component of graph-based resource traversal, responsible for:
        - Fetching child resources based on parent context
        - Implementing caching and scope-based retrieval
        - Providing detailed logging and performance tracking

        Key Processing Steps:
        1. Retrieve resources using provided parameters
        2. Apply caching mechanism
        3. Log detailed retrieval information
        4. Handle various resource retrieval scenarios

        Args:
            id_: Optional resource identifier(s)
            resource_type: Type of resources to retrieve
            parent_ids: List of parent resource identifiers
            parent_resource_type: Type of parent resources
            parameters: Optional additional search parameters
            path: Optional path for resource retrieval
            cache: Request cache for optimizing resource retrieval
            scope_parser: Scope-based access control parser
            logger: Optional logger for debugging
            id_search_unsupported_resources: List of resources with limited ID search

        Returns:
            FhirGetResponse containing retrieved child resources
        """
        # Retrieve resources using async method with parameters
        (
            child_response,  # Retrieved child resources
            cache_hits,  # Number of cache hits during retrieval
        ) = await self._get_resources_by_parameters_async(
            # Resource type to retrieve
            resource_type=resource_type,
            # Resource identifiers
            id_=id_,
            # Additional search parameters
            parameters=parameters,
            # Caching mechanism
            cache=cache,
            # Scope-based access control
            scope_parser=scope_parser,
            # Optional logger
            logger=logger,
            # Track resources with limited ID search
            id_search_unsupported_resources=id_search_unsupported_resources,
        )

        # Log detailed retrieval information if logger is available
        if logger:
            logger.info(
                # Construct a detailed log message with retrieval context
                f"Received child resources"
                + f" from parent {parent_resource_type}/{parent_ids}"
                + f" path:[{path}]. id_:{id_}. resource_type:{resource_type}"
                + f", count:{len(child_response.get_resource_type_and_ids())}"
                + f", cached:{cache_hits}"
                + f", {','.join(child_response.get_resource_type_and_ids())}"
            )

        # Return the retrieved child resources
        return child_response

    async def _process_target_async(
        self,
        *,
        target: GraphDefinitionTarget,
        path: Optional[str],
        parent_bundle_entries: Optional[FhirBundleEntryList],
        logger: Optional[FhirLogger],
        cache: RequestCache,
        scope_parser: FhirScopeParser,
        parent_link_map: List[Tuple[List[GraphDefinitionLink], List[FhirBundleEntry]]],
        request_size: int,
        id_search_unsupported_resources: List[str],
    ) -> AsyncGenerator[FhirGetResponse, None]:
        """
        Process a GraphDefinition target


        :param target: target to process
        :param path: path to process
        :param parent_bundle_entries: list of parent bundle entry
        :param logger: logger to use
        :param cache: cache to use
        :param scope_parser: scope parser to use
        :return: list of FhirGetResponse objects
        """
        children: List[FhirBundleEntry] = []
        child_response: FhirGetResponse
        target_type: Optional[str] = target.type_
        assert target_type
        parent_resource_type: str = ""
        parent_ids: List[str] = []

        # forward link and iterate over list
        if path and "[x]" in path and parent_bundle_entries:
            child_ids = []
            for parent_bundle_entry in parent_bundle_entries:
                parent_resource = parent_bundle_entry.resource
                references: Union[List[Dict[str, Any]], Dict[str, Any], str, None] = (
                    DictionaryParser.get_nested_property(parent_resource.dict(), path)
                    if parent_resource
                    else None
                )
                # remove null references
                if references and isinstance(references, list):
                    references = [r for r in references if r is not None]

                if parent_resource and references and target_type:
                    parent_resource_type = parent_resource.get("resourceType", "")
                    parent_ids.append(parent_resource.get("id", ""))
                    for r in references:
                        reference_id = None
                        # TODO: consider removing assumption of "reference" and require as part of path instead
                        if isinstance(r, dict) and "reference" in r:
                            reference_id = r["reference"]
                        elif isinstance(r, str) and r.startswith("Binary/"):
                            reference_id = r
                        if reference_id:
                            reference_parts = reference_id.split("/")
                            if target_type in reference_parts:
                                if (
                                    reference_parts[-1]
                                    and reference_parts[-1] not in child_ids
                                ):
                                    child_ids.append(reference_parts[-1])
                                # If we receive a reference like "example.com/Procedure/1234/"
                                elif (
                                    len(reference_parts) > 2
                                    and reference_parts[-2]
                                    and reference_parts[-2] not in child_ids
                                ):
                                    child_ids.append(reference_parts[-2])
                        if request_size and len(child_ids) == request_size:
                            child_response = await self._process_child_group(
                                resource_type=target_type,
                                id_=child_ids,
                                parent_ids=parent_ids,
                                parent_resource_type=parent_resource_type,
                                path=path,
                                cache=cache,
                                scope_parser=scope_parser,
                                logger=logger,
                                id_search_unsupported_resources=id_search_unsupported_resources,
                            )
                            yield child_response
                            children.extend(child_response.get_bundle_entries())
                            child_ids = []
                            parent_ids = []
            if child_ids:
                child_response = await self._process_child_group(
                    resource_type=target_type,
                    id_=child_ids,
                    parent_ids=parent_ids,
                    parent_resource_type=parent_resource_type,
                    path=path,
                    cache=cache,
                    scope_parser=scope_parser,
                    logger=logger,
                    id_search_unsupported_resources=id_search_unsupported_resources,
                )
                yield child_response
                children.extend(child_response.get_bundle_entries())
        elif path and parent_bundle_entries and target_type:
            child_ids = []
            for parent_bundle_entry in parent_bundle_entries:
                parent_resource = parent_bundle_entry.resource
<<<<<<< HEAD
                if parent_resource is not None:
                    with parent_resource.transaction():
                        reference = parent_resource.get(path, None)
                        if reference is not None and "reference" in reference:
                            parent_ids.append(parent_resource.get("id", ""))
                            parent_resource_type = parent_resource.get(
                                "resourceType", ""
                            )
                            # noinspection PyUnresolvedReferences
                            reference_id = reference["reference"]
                            reference_parts = reference_id.split("/")
                            if (
                                reference_parts[0] == target_type
                                and reference_parts[1]
                                and reference_parts[1] not in child_ids
                            ):
                                child_ids.append(reference_parts[1])
                            if request_size and len(child_ids) == request_size:
                                child_response = await self._process_child_group(
                                    resource_type=target_type,
                                    id_=child_ids,
                                    parent_ids=parent_ids,
                                    parent_resource_type=parent_resource_type,
                                    path=path,
                                    cache=cache,
                                    scope_parser=scope_parser,
                                    logger=logger,
                                    id_search_unsupported_resources=id_search_unsupported_resources,
                                )
                                yield child_response
                                children.extend(child_response.get_bundle_entries())
                                child_ids = []
                                parent_ids = []
=======
                reference = parent_resource.get(path, {}) if parent_resource else None
                if parent_resource and reference and "reference" in reference:
                    parent_ids.append(parent_resource.get("id", ""))
                    parent_resource_type = parent_resource.get("resourceType", "")
                    reference_id = reference["reference"]
                    reference_parts = reference_id.split("/")
                    if target_type in reference_parts:
                        if reference_parts[-1] and reference_parts[-1] not in child_ids:
                            child_ids.append(reference_parts[-1])
                        # If we receive a reference like "example.com/Procedure/1234/"
                        elif (
                            len(reference_parts) > 2
                            and reference_parts[-2]
                            and reference_parts[-2] not in child_ids
                        ):
                            child_ids.append(reference_parts[-2])
                    if request_size and len(child_ids) == request_size:
                        child_response = await self._process_child_group(
                            resource_type=target_type,
                            id_=child_ids,
                            parent_ids=parent_ids,
                            parent_resource_type=parent_resource_type,
                            path=path,
                            cache=cache,
                            scope_parser=scope_parser,
                            logger=logger,
                            id_search_unsupported_resources=id_search_unsupported_resources,
                        )
                        yield child_response
                        children.extend(child_response.get_bundle_entries())
                        child_ids = []
                        parent_ids = []
>>>>>>> bb89b979
            if child_ids:
                child_response = await self._process_child_group(
                    resource_type=target_type,
                    id_=child_ids,
                    parent_ids=parent_ids,
                    parent_resource_type=parent_resource_type,
                    path=path,
                    cache=cache,
                    scope_parser=scope_parser,
                    logger=logger,
                    id_search_unsupported_resources=id_search_unsupported_resources,
                )
                yield child_response
                children.extend(child_response.get_bundle_entries())

        elif target.params:  # reverse path
            # for a reverse link, get the ids of the current resource, put in a view and
            # add a stage to get that
            param_list: List[str] = target.params.split("&")
            ref_param = [p for p in param_list if p.endswith("{ref}")][0]
            additional_parameters = [p for p in param_list if not p.endswith("{ref}")]
            property_name: str = ref_param.split("=")[0]
            if parent_bundle_entries and property_name and target_type:
                for parent_bundle_entry in parent_bundle_entries:
                    parent_resource = parent_bundle_entry.resource
                    if parent_resource:
                        parent_id = parent_resource.get("id", "")
                        parent_resource_type = parent_resource.get("resourceType", "")
                        if parent_id and parent_id not in parent_ids:
                            parent_ids.append(parent_id)
                    if request_size and len(parent_ids) == request_size:
                        request_parameters = [
                            f"{property_name}={','.join(parent_ids)}"
                        ] + additional_parameters
                        child_response = await self._process_child_group(
                            resource_type=target_type,
                            parent_ids=parent_ids,
                            parent_resource_type=parent_resource_type,
                            parameters=request_parameters,
                            path=path,
                            cache=cache,
                            scope_parser=scope_parser,
                            logger=logger,
                            id_search_unsupported_resources=id_search_unsupported_resources,
                        )
                        yield child_response
                        children.extend(child_response.get_bundle_entries())
                        parent_ids = []
                if parent_ids:
                    request_parameters = [
                        f"{property_name}={','.join(parent_ids)}"
                    ] + additional_parameters
                    child_response = await self._process_child_group(
                        resource_type=target_type,
                        parent_ids=parent_ids,
                        parent_resource_type=parent_resource_type,
                        parameters=request_parameters,
                        path=path,
                        cache=cache,
                        scope_parser=scope_parser,
                        logger=logger,
                        id_search_unsupported_resources=id_search_unsupported_resources,
                    )
                    yield child_response
                    children.extend(child_response.get_bundle_entries())
        if target.link:
            parent_link_map.append((target.link, children))

    async def _get_resources_by_id_one_by_one_async(
        self,
        *,
        resource_type: str,
        ids: List[str],
        cache: RequestCache,
        additional_parameters: Optional[List[str]],
        logger: Optional[FhirLogger],
    ) -> Optional[FhirGetResponse]:
        result: Optional[FhirGetResponse] = None
        cached_bundle_entries: FhirBundleEntryList = FhirBundleEntryList()
        cached_response: Optional[FhirGetResponse] = None
        non_cached_id_list: List[str] = []
        cache_hits: int = 0
        # first check to see if we can find these in the cache
        if ids:
            for resource_id in ids:
                cache_entry: Optional[RequestCacheEntry] = await cache.get_async(
                    resource_type=resource_type, resource_id=resource_id
                )
                if cache_entry:
                    # if there is an entry then it means we tried to get it in the past
                    # so don't get it again whether we were successful or not
                    cached_bundle_entry: Optional[FhirBundleEntry] = (
                        cache_entry.bundle_entry if cache_entry else None
                    )
                    if cached_bundle_entry and cached_bundle_entry.resource:
                        cached_bundle_entries.append(cached_bundle_entry)
                        if logger:
                            logger.debug(
                                f"200 Returning {cached_bundle_entry.resource.resource_type_and_id} from cache (1by1)"
                            )
                    else:
                        if logger:
                            logger.debug(
                                f"404 Cache entry found for {resource_type}/{resource_id} (1by1)"
                            )
                    cache_hits += 1
                else:
                    non_cached_id_list.append(resource_id)

        if cached_bundle_entries and len(cached_bundle_entries) > 0:
            # create a bundle from the cached entries
            # then we will add the non-cached entries to it
            cached_bundle: FhirBundle = FhirBundle(
                entry=cached_bundle_entries, type_="collection"
            )
            cached_response = FhirGetResponseFactory.create(
                request_id=None,
                url=(
                    cached_bundle_entries[0].request.url
                    if cached_bundle_entries[0].request
                    else ""
                ),
                id_=None,
                resource_type=resource_type,
                response_text=cached_bundle.json(),
                response_headers=None,
                status=200,
                access_token=self._access_token,
                next_url=None,
                total_count=len(cached_bundle_entries),
                extra_context_to_return=None,
                error=None,
                results_by_url=[],
                storage_mode=self._storage_mode,
                create_operation_outcome_for_error=self._create_operation_outcome_for_error,
            )

        for single_id in non_cached_id_list:
            result2: FhirGetResponse
            async for result2 in self._get_with_session_async(
                page_number=None,
                ids=[single_id],
                additional_parameters=additional_parameters,
                id_above=None,
                fn_handle_streaming_chunk=None,
                resource_type=resource_type,
            ):
                if result2.resource_type == "OperationOutcome":
                    result2 = FhirGetErrorResponse.from_response(other_response=result2)
                if result:
                    result = result.append(result2)
                else:
                    result = result2
                if result2.successful:
                    cache_updated = await cache.add_async(
                        resource_type=resource_type,
                        resource_id=single_id,
                        bundle_entry=result2.get_bundle_entries()[0],
                        status=result2.status,
                    )
                    if cache_updated and logger:
                        logger.debug(
                            f"Inserted {resource_type}/{single_id} into cache (1by1)"
                        )
                else:
                    cache_updated = await cache.add_async(
                        resource_type=resource_type,
                        resource_id=single_id,
                        bundle_entry=None,
                        status=result2.status,
                    )
                    if cache_updated and logger:
                        logger.debug(
                            f"Inserted 404 for {resource_type}/{single_id} into cache (1by1)"
                        )

        if cached_response:
            if result:
                result = result.append(cached_response)
            else:
                result = cached_response
        return result

    async def _get_resources_by_parameters_async(
        self,
        *,
        id_: Optional[Union[List[str], str]] = None,
        resource_type: str,
        parameters: Optional[List[str]] = None,
        cache: RequestCache,
        scope_parser: FhirScopeParser,
        logger: Optional[FhirLogger],
        id_search_unsupported_resources: List[str],
    ) -> Tuple[FhirGetResponse, int]:
        assert resource_type

        if not scope_parser.scope_allows(resource_type=resource_type):
            if logger:
                logger.debug(f"Skipping resource {resource_type} due to scope")
            return (
                FhirGetResponseFactory.create(
                    request_id=None,
                    url="",
                    id_=None,
                    resource_type=resource_type,
                    response_text="",
                    response_headers=None,
                    status=200,
                    access_token=self._access_token,
                    next_url=None,
                    total_count=0,
                    extra_context_to_return=None,
                    error=None,
                    results_by_url=[],
                    storage_mode=self._storage_mode,
                    create_operation_outcome_for_error=self._create_operation_outcome_for_error,
                ),
                0,
            )

        id_list: Optional[List[str]]
        if id_ and not isinstance(id_, list):
            id_list = [id_]
        else:
            id_list = cast(Optional[List[str]], id_)

        non_cached_id_list: List[str] = []
        # get any cached resources
        cached_bundle_entries: FhirBundleEntryList = FhirBundleEntryList()
        cached_response: Optional[FhirGetResponse] = None
        cache_hits: int = 0
        if id_list:
            for resource_id in id_list:
                cache_entry: Optional[RequestCacheEntry] = await cache.get_async(
                    resource_type=resource_type, resource_id=resource_id
                )
                if cache_entry:
                    # if there is an entry then it means we tried to get it in the past
                    # so don't get it again whether we were successful or not
                    cached_bundle_entry: Optional[FhirBundleEntry] = (
                        cache_entry.bundle_entry if cache_entry else None
                    )
                    if cached_bundle_entry:
                        cached_bundle_entries.append(cached_bundle_entry)
                        if logger:
                            logger.debug(
                                f"200 Returning {resource_type}/{resource_id} from cache (ByParam)"
                            )
                    else:
                        if logger:
                            logger.debug(
                                f"404 Cache entry found for {resource_type}/{resource_id} (ByParam)"
                            )
                    cache_hits += 1
                else:
                    non_cached_id_list.append(resource_id)

        if cached_bundle_entries and len(cached_bundle_entries) > 0:
            # create a bundle from the cached entries
            # then we will add the non-cached entries to it
            if logger:
                for cached_bundle_entry in cached_bundle_entries:
                    if cached_bundle_entry.resource:
                        logger.debug(
                            f"Returning {cached_bundle_entry.resource.resource_type_and_id} from cache"
                        )
            cached_bundle: FhirBundle = FhirBundle(
                entry=cached_bundle_entries, type_="collection"
            )
            cached_response = FhirGetResponseFactory.create(
                request_id=None,
                url=(
                    cached_bundle_entries[0].request.url
                    if cached_bundle_entries[0].request
                    else ""
                ),
                id_=None,
                resource_type=resource_type,
                response_text=cached_bundle.json(),
                response_headers=None,
                status=200,
                access_token=self._access_token,
                next_url=None,
                total_count=len(cached_bundle_entries),
                extra_context_to_return=None,
                error=None,
                results_by_url=[],
                storage_mode=self._storage_mode,
                create_operation_outcome_for_error=self._create_operation_outcome_for_error,
            )

        all_result: Optional[FhirGetResponse] = None
        # either we have non-cached ids or this is a query without id but has other parameters
        if (
            (
                len(non_cached_id_list) > 1
                and resource_type.lower() not in id_search_unsupported_resources
            )
            or len(non_cached_id_list) == 1
            or not id_
        ):
            # call the server to get the resources
            result1: FhirGetResponse
            result: Optional[FhirGetResponse]
            async for result1 in self._get_with_session_async(
                page_number=None,
                ids=non_cached_id_list,
                additional_parameters=parameters,
                id_above=None,
                fn_handle_streaming_chunk=None,
                resource_type=resource_type,
            ):
                result = result1
                # if we got a failure then check if we can get it one by one
                if (not result or result.status != 200) and len(non_cached_id_list) > 1:
                    if result:
                        if resource_type.lower() not in id_search_unsupported_resources:
                            id_search_unsupported_resources.append(
                                resource_type.lower()
                            )
                        if logger:
                            logger.info(
                                f"_id is not supported for resource_type={resource_type}. Fetching one by one ids: {non_cached_id_list}."
                            )
                    # For some resources if search by _id doesn't work then fetch one by one.
                    result = await self._get_resources_by_id_one_by_one_async(
                        resource_type=resource_type,
                        ids=non_cached_id_list,
                        additional_parameters=parameters,
                        cache=cache,
                        logger=logger,
                    )
                if result:
                    if result.resource_type == "OperationOutcome":
                        result = FhirGetErrorResponse.from_response(
                            other_response=result
                        )
                    if all_result:
                        all_result = all_result.append(result)
                    else:
                        all_result = result
        # If non_cached_id_list is not empty and resource_type does not support ?_id search then fetch it one by one
        elif len(non_cached_id_list):
            all_result = await self._get_resources_by_id_one_by_one_async(
                resource_type=resource_type,
                ids=non_cached_id_list,
                additional_parameters=parameters,
                cache=cache,
                logger=logger,
            )

        # This list tracks the non-cached ids that were found
        found_non_cached_id_list: List[str] = []
        # Cache the fetched entries
        if all_result:
            non_cached_bundle_entry: FhirBundleEntry
            for non_cached_bundle_entry in all_result.get_bundle_entries():
                if non_cached_bundle_entry.resource:
                    non_cached_resource: FhirResource = non_cached_bundle_entry.resource
                    non_cached_resource_id: Optional[str] = non_cached_resource.get(
                        "id"
                    )
                    if non_cached_resource_id:
                        cache_updated = await cache.add_async(
                            resource_type=resource_type,
                            resource_id=non_cached_resource_id,
                            bundle_entry=non_cached_bundle_entry,
                            status=200,
                        )
                        if cache_updated and logger:
                            logger.debug(
                                f"Inserted {resource_type}/{non_cached_resource_id} into cache (ByParam)"
                            )
                        found_non_cached_id_list.append(non_cached_resource_id)
            if cached_response:
                all_result = all_result.append(cached_response)
        elif cached_response:
            all_result = cached_response

        # now add all the non-cached ids that were NOT found to the cache too so we don't look for them again
        for non_cached_id in non_cached_id_list:
            if non_cached_id not in found_non_cached_id_list:
                cache_updated = await cache.add_async(
                    resource_type=resource_type,
                    resource_id=non_cached_id,
                    bundle_entry=None,
                    status=404,
                )
                if cache_updated and logger:
                    logger.debug(
                        f"Inserted 404 for {resource_type}/{non_cached_id} into cache (ByParam)"
                    )

        bundle_response: FhirGetBundleResponse = (
            FhirGetBundleResponse.from_response(other_response=all_result)
            if all_result
            else FhirGetBundleResponse.from_response(
                FhirGetErrorResponse(
                    request_id=None,
                    url="",
                    id_=non_cached_id_list,
                    resource_type=resource_type,
                    response_text="",
                    response_headers=None,
                    status=404,
                    access_token=self._access_token,
                    next_url=None,
                    total_count=0,
                    extra_context_to_return=None,
                    error=None,
                    results_by_url=[],
                    storage_mode=self._storage_mode,
                    create_operation_outcome_for_error=self._create_operation_outcome_for_error,
                )
            )
        )

        return bundle_response, cache_hits

    # noinspection PyPep8Naming
    async def simulate_graph_async(
        self,
        *,
        id_: Union[List[str], str],
        graph_json: Dict[str, Any],
        contained: bool,
        separate_bundle_resources: bool = False,
        restrict_to_scope: Optional[str] = None,
        restrict_to_resources: Optional[List[str]] = None,
        restrict_to_capability_statement: Optional[str] = None,
        retrieve_and_restrict_to_capability_statement: Optional[bool] = None,
        ifModifiedSince: Optional[datetime] = None,
        eTag: Optional[str] = None,
        request_size: Optional[int] = 1,
        max_concurrent_tasks: Optional[int] = 1,
        sort_resources: Optional[bool] = False,
    ) -> FhirGetResponse:
        """
        Simulates the $graph query on the FHIR server


        :param separate_bundle_resources:
        :param id_: single id or list of ids (ids can be comma separated too)
        :param graph_json: definition of a graph to execute
        :param contained: whether we should return the related resources as top level list or nest them inside their
                            parent resources in a contained property
        :param restrict_to_scope: Optional scope to restrict to
        :param restrict_to_resources: Optional list of resources to restrict to
        :param restrict_to_capability_statement: Optional capability statement to restrict to
        :param retrieve_and_restrict_to_capability_statement: Optional capability statement to retrieve and restrict to
        :param ifModifiedSince: Optional datetime to use for If-Modified-Since header
        :param eTag: Optional ETag to use for If-None-Match header
        :param request_size: Optional Count of resources to request in one request
        :param max_concurrent_tasks: Optional number of concurrent tasks.  If 1 then the tasks are processed sequentially.
        :param sort_resources: Optional flag to sort resources
        :return: FhirGetResponse
        """
        if contained:
            if not self._additional_parameters:
                self.additional_parameters([])
            assert self._additional_parameters is not None
            self._additional_parameters.append("contained=true")

        result: Optional[FhirGetResponse] = await FhirGetResponse.from_async_generator(
            self.process_simulate_graph_async(
                id_=id_,
                graph_json=graph_json,
                contained=contained,
                separate_bundle_resources=separate_bundle_resources,
                restrict_to_scope=restrict_to_scope,
                restrict_to_resources=restrict_to_resources,
                restrict_to_capability_statement=restrict_to_capability_statement,
                retrieve_and_restrict_to_capability_statement=retrieve_and_restrict_to_capability_statement,
                ifModifiedSince=ifModifiedSince,
                eTag=eTag,
                url=self._url,
                expand_fhir_bundle=self._expand_fhir_bundle,
                logger=self._logger,
                auth_scopes=self._auth_scopes,
                request_size=request_size,
                max_concurrent_tasks=max_concurrent_tasks,
                sort_resources=sort_resources,
            )
        )
        assert result, "No result returned from simulate_graph_async"
        return result

    # noinspection PyPep8Naming
    async def simulate_graph_streaming_async(
        self,
        *,
        id_: Union[List[str], str],
        graph_json: Dict[str, Any],
        contained: bool,
        separate_bundle_resources: bool = False,
        restrict_to_scope: Optional[str] = None,
        restrict_to_resources: Optional[List[str]] = None,
        restrict_to_capability_statement: Optional[str] = None,
        retrieve_and_restrict_to_capability_statement: Optional[bool] = None,
        ifModifiedSince: Optional[datetime] = None,
        eTag: Optional[str] = None,
        request_size: Optional[int] = 1,
        max_concurrent_tasks: Optional[int] = 1,
        sort_resources: Optional[bool] = False,
    ) -> AsyncGenerator[FhirGetResponse, None]:
        """
        Simulates the $graph query on the FHIR server


        :param separate_bundle_resources:
        :param id_: single id or list of ids (ids can be comma separated too)
        :param graph_json: definition of a graph to execute
        :param contained: whether we should return the related resources as top level list or nest them inside their
                            parent resources in a contained property
        :param restrict_to_scope: Optional scope to restrict to
        :param restrict_to_resources: Optional list of resources to restrict to
        :param restrict_to_capability_statement: Optional capability statement to restrict to
        :param retrieve_and_restrict_to_capability_statement: Optional capability statement to retrieve and restrict to
        :param ifModifiedSince: Optional datetime to use for If-Modified-Since header
        :param eTag: Optional ETag to use for If-None-Match header
        :param request_size: Optional Count of resources to request in one request
        :param max_concurrent_tasks: Optional number of concurrent tasks.  If 1 then the tasks are processed sequentially
        :param sort_resources: Optional flag to sort resources
        :return: FhirGetResponse
        """
        if contained:
            if not self._additional_parameters:
                self.additional_parameters([])
            assert self._additional_parameters is not None
            self._additional_parameters.append("contained=true")

        async for r in self.process_simulate_graph_async(
            id_=id_,
            graph_json=graph_json,
            contained=contained,
            separate_bundle_resources=separate_bundle_resources,
            restrict_to_scope=restrict_to_scope,
            restrict_to_resources=restrict_to_resources,
            restrict_to_capability_statement=restrict_to_capability_statement,
            retrieve_and_restrict_to_capability_statement=retrieve_and_restrict_to_capability_statement,
            ifModifiedSince=ifModifiedSince,
            eTag=eTag,
            url=self._url,
            expand_fhir_bundle=self._expand_fhir_bundle,
            logger=self._logger,
            auth_scopes=self._auth_scopes,
            request_size=request_size,
            max_concurrent_tasks=max_concurrent_tasks,
            sort_resources=sort_resources,
        ):
            yield r<|MERGE_RESOLUTION|>--- conflicted
+++ resolved
@@ -711,7 +711,38 @@
             child_ids = []
             for parent_bundle_entry in parent_bundle_entries:
                 parent_resource = parent_bundle_entry.resource
-<<<<<<< HEAD
+                reference = parent_resource.get(path, {}) if parent_resource else None
+                if parent_resource and reference and "reference" in reference:
+                    parent_ids.append(parent_resource.get("id", ""))
+                    parent_resource_type = parent_resource.get("resourceType", "")
+                    reference_id = reference["reference"]
+                    reference_parts = reference_id.split("/")
+                    if target_type in reference_parts:
+                        if reference_parts[-1] and reference_parts[-1] not in child_ids:
+                            child_ids.append(reference_parts[-1])
+                        # If we receive a reference like "example.com/Procedure/1234/"
+                        elif (
+                            len(reference_parts) > 2
+                            and reference_parts[-2]
+                            and reference_parts[-2] not in child_ids
+                        ):
+                            child_ids.append(reference_parts[-2])
+                    if request_size and len(child_ids) == request_size:
+                        child_response = await self._process_child_group(
+                            resource_type=target_type,
+                            id_=child_ids,
+                            parent_ids=parent_ids,
+                            parent_resource_type=parent_resource_type,
+                            path=path,
+                            cache=cache,
+                            scope_parser=scope_parser,
+                            logger=logger,
+                            id_search_unsupported_resources=id_search_unsupported_resources,
+                        )
+                        yield child_response
+                        children.extend(child_response.get_bundle_entries())
+                        child_ids = []
+                        parent_ids = []
                 if parent_resource is not None:
                     with parent_resource.transaction():
                         reference = parent_resource.get(path, None)
@@ -745,40 +776,6 @@
                                 children.extend(child_response.get_bundle_entries())
                                 child_ids = []
                                 parent_ids = []
-=======
-                reference = parent_resource.get(path, {}) if parent_resource else None
-                if parent_resource and reference and "reference" in reference:
-                    parent_ids.append(parent_resource.get("id", ""))
-                    parent_resource_type = parent_resource.get("resourceType", "")
-                    reference_id = reference["reference"]
-                    reference_parts = reference_id.split("/")
-                    if target_type in reference_parts:
-                        if reference_parts[-1] and reference_parts[-1] not in child_ids:
-                            child_ids.append(reference_parts[-1])
-                        # If we receive a reference like "example.com/Procedure/1234/"
-                        elif (
-                            len(reference_parts) > 2
-                            and reference_parts[-2]
-                            and reference_parts[-2] not in child_ids
-                        ):
-                            child_ids.append(reference_parts[-2])
-                    if request_size and len(child_ids) == request_size:
-                        child_response = await self._process_child_group(
-                            resource_type=target_type,
-                            id_=child_ids,
-                            parent_ids=parent_ids,
-                            parent_resource_type=parent_resource_type,
-                            path=path,
-                            cache=cache,
-                            scope_parser=scope_parser,
-                            logger=logger,
-                            id_search_unsupported_resources=id_search_unsupported_resources,
-                        )
-                        yield child_response
-                        children.extend(child_response.get_bundle_entries())
-                        child_ids = []
-                        parent_ids = []
->>>>>>> bb89b979
             if child_ids:
                 child_response = await self._process_child_group(
                     resource_type=target_type,
