import base64
import json
from datetime import datetime
from typing import Dict, Optional, List, Union, Any
from urllib import parse

import requests
from furl import furl
from requests import Response, Session
from requests.adapters import HTTPAdapter, BaseAdapter
from urllib3 import Retry  # type: ignore

from helix_fhir_client_sdk.exceptions.fhir_sender_exception import FhirSenderException
from helix_fhir_client_sdk.loggers.fhir_logger import FhirLogger
from helix_fhir_client_sdk.responses.fhir_get_response import FhirGetResponse
from helix_fhir_client_sdk.responses.fhir_merge_response import FhirMergeResponse
from helix_fhir_client_sdk.validators.fhir_validator import FhirValidator


class FhirClient:
    def __init__(self) -> None:
        self._action: Optional[str] = None
        self._action_payload: Optional[Dict[str, Any]] = None
        self._resource: Optional[str] = None
        self._id: Optional[Union[List[str], str]] = None
        self._url: Optional[str] = None
        self._additional_parameters: Optional[List[str]] = None
        self._filter_by_resource: Optional[str] = None
        self._filter_parameter: Optional[str] = None
        self._include_only_properties: Optional[List[str]] = None
        self._page_number: Optional[int] = None
        self._page_size: Optional[int] = None
        self._last_updated_after: Optional[datetime] = None
        self._last_updated_before: Optional[datetime] = None
        self._sort_fields: Optional[List[str]] = None
        self._auth_server_url: Optional[str] = None
        self._auth_scopes: Optional[List[str]] = None
        self._login_token: Optional[str] = None
        self._access_token: Optional[str] = None
        self._logger: Optional[FhirLogger] = None
        self._adapter: Optional[BaseAdapter] = None
        self._limit: Optional[int] = None
        self._validation_server_url: Optional[str] = None
        self._separate_bundle_resources: bool = (
            False  # for each entry in bundle create a property for each resource
        )

    def action(self, action: str) -> "FhirClient":
        """
        :param action: (Optional) do an action e.g., $everything
        """
        self._action = action
        return self

    def action_payload(self, action_payload: Dict[str, Any]) -> "FhirClient":
        """
        :param action_payload: (Optional) if action such as $graph needs a http payload
        """
        self._action_payload = action_payload
        return self

    def resource(self, resource: str) -> "FhirClient":
        """
        :param resource: what FHIR resource to retrieve
        """
        self._resource = resource
        return self

    def id_(self, id_: Union[List[str], str]) -> "FhirClient":
        self._id = id_
        return self

    def url(self, url: str) -> "FhirClient":
        """
        :param url: server to call for FHIR
        """
        self._url = url
        return self

    def validation_server_url(self, validation_server_url: str) -> "FhirClient":
        """
        :param validation_server_url: server to call for FHIR validation
        """
        self._validation_server_url = validation_server_url
        return self

    def additional_parameters(self, additional_parameters: List[str]) -> "FhirClient":
        """
        :param additional_parameters: Any additional parameters to send with request
        """
        self._additional_parameters = additional_parameters
        return self

    def filter_by_resource(self, filter_by_resource: str) -> "FhirClient":
        """
        :param filter_by_resource: filter the resource by this. e.g., /Condition?Patient=1
                (resource=Condition, filter_by_resource=Patient)
        """
        self._filter_by_resource = filter_by_resource
        return self

    def filter_parameter(self, filter_parameter: str) -> "FhirClient":
        """
        :param filter_parameter: Instead of requesting ?patient=1,
                do ?subject:Patient=1 (if filter_parameter is subject)
        """
        self._filter_parameter = filter_parameter
        return self

    def include_only_properties(
        self, include_only_properties: List[str]
    ) -> "FhirClient":
        """
        :param include_only_properties: includes only these properties
        """
        self._include_only_properties = include_only_properties
        return self

    def page_number(self, page_number: int) -> "FhirClient":
        """
        :param page_number: page number to load
        """
        self._page_number = page_number
        return self

    def page_size(self, page_size: int) -> "FhirClient":
        """
        :param page_size: (Optional) use paging and get this many items in each page
        """

        self._page_size = page_size
        return self

    def last_updated_after(self, last_updated_after: datetime) -> "FhirClient":
        """
        :param last_updated_after: (Optional) Only get records newer than this
        """
        self._last_updated_after = last_updated_after
        return self

    def last_updated_before(self, last_updated_before: datetime) -> "FhirClient":
        """
        :param last_updated_before: (Optional) Only get records older than this
        """
        self._last_updated_before = last_updated_before
        return self

    def sort_fields(self, sort_fields: List[str]) -> "FhirClient":
        """
        :param sort_fields: sort by fields in the resource
        """
        self._sort_fields = sort_fields
        return self

    def auth_server_url(self, auth_server_url: str) -> "FhirClient":
        """
        :param auth_server_url: server url to call to get the authentication token
        """
        self._auth_server_url = auth_server_url
        return self

    def auth_scopes(self, auth_scopes: List[str]) -> "FhirClient":
        """
        :param auth_scopes: list of scopes to request permission for e.g., system/AllergyIntolerance.read
        """
        self._auth_scopes = auth_scopes
        return self

    def login_token(self, login_token: str) -> "FhirClient":
        """
        :param login_token: login token to use
        """
        self._login_token = login_token
        return self

    def client_credentials(self, client_id: str, client_secret: str) -> "FhirClient":
        self._login_token = self._create_login_token(
            client_id=client_id, client_secret=client_secret
        )
        return self

    def logger(self, logger: FhirLogger) -> "FhirClient":
        self._logger = logger
        return self

    def adapter(self, adapter: BaseAdapter) -> "FhirClient":
        self._adapter = adapter
        return self

    def limit(self, limit: int) -> "FhirClient":
        self._limit = limit
        return self

    @property
    def access_token(self) -> Optional[str]:
        # if we have an auth server url but no access token then get an access token
        if self._login_token and not self._auth_server_url:
            http: Session = self._create_http_session()
            # try to get auth_server_url from well known configuration
            self._auth_server_url = self._get_auth_server_url_from_well_known_configuration(
                http=http
            )
        if self._auth_server_url and not self._access_token:
            assert (
                self._login_token
            ), "login token must be present if auth_server_url is set"
            http = self._create_http_session()
            self._access_token = self.authenticate(
                http=http,
                auth_server_url=self._auth_server_url,
                auth_scopes=self._auth_scopes,
                login_token=self._login_token,
            )
        return self._access_token

    @access_token.setter
    def access_token(self, value: str) -> None:
        self._access_token = value

    def delete(self) -> Response:
        if not self._id:
            raise ValueError("delete requires the ID of FHIR object to delete")
        if not self._resource:
            raise ValueError("delete requires a FHIR resource type")
        full_uri: furl = furl(self._url)
        full_uri /= self._resource
        full_uri /= self._id
        # setup retry
        http: Session = self._create_http_session()

        # set up headers
        headers: Dict[str, str] = {}

        # set access token in request if present
        if self.access_token:
            headers["Authorization"] = f"Bearer {self.access_token}"

        # actually make the request
        response: Response = http.delete(full_uri.tostr(), headers=headers)
        if response.ok:
            if self._logger:
                self._logger.info(f"Successfully deleted: {full_uri}")

        return response

    def separate_bundle_resources(
        self, separate_bundle_resources: bool
    ) -> "FhirClient":
        self._separate_bundle_resources = separate_bundle_resources
        return self

    def get(self) -> FhirGetResponse:
        retries: int = 2
        while retries >= 0:
            retries = retries - 1
            # create url and query to request from FHIR server
            resources_list: List[str] = []
            resources: str = ""
            full_uri: furl = furl(self._url)
            full_uri /= self._resource
            if self._id:
                if self._filter_by_resource:
                    if self._filter_parameter:
                        # ?subject:Patient=27384972
                        full_uri.args[
                            f"{self._filter_parameter}:{self._filter_by_resource}"
                        ] = self._id
                    else:
                        # ?patient=27384972
                        full_uri.args[self._filter_by_resource.lower()] = self._id
                elif isinstance(self._id, list):
                    if len(self._id) == 1:
                        full_uri /= self._id
                    else:
                        full_uri.args["id"] = ",".join(self._id)
                else:
                    full_uri /= self._id
            # add action to url
            if self._action:
                full_uri /= self._action
            # add a query for just desired properties
            if self._include_only_properties:
                full_uri.args["_elements"] = ",".join(self._include_only_properties)
            if self._page_size and self._page_number is not None:
                # noinspection SpellCheckingInspection
                full_uri.args["_count"] = self._page_size
                # noinspection SpellCheckingInspection
                full_uri.args["_getpagesoffset"] = self._page_number

            # add any sort fields
            if self._sort_fields is not None:
                full_uri.args["_sort"] = self._sort_fields

            # create full url by adding on any query parameters
            full_url: str = full_uri.url
            if self._additional_parameters:
                if len(full_uri.args) > 0:
                    full_url += "&"
                else:
                    full_url += "?"
                full_url += "&".join(self._additional_parameters)

            # have to be done here since this arg can be used twice
            if self._last_updated_before:
                if len(full_uri.args) > 0:
                    full_url += "&"
                else:
                    full_url += "?"
                full_url += f"_lastUpdated=lt{self._last_updated_before.strftime('%Y-%m-%dT%H:%M:%SZ')}"
            if self._last_updated_after:
                if len(full_uri.args) > 0:
                    full_url += "&"
                else:
                    full_url += "?"
                full_url += f"_lastUpdated=ge{self._last_updated_after.strftime('%Y-%m-%dT%H:%M:%SZ')}"

            # set up headers
            payload: Dict[
                str, str
            ] = self._action_payload if self._action_payload else {}
            headers = {"Accept": "application/fhir+json,application/json+fhir"}

            # set access token in request if present
            if self.access_token:
                headers["Authorization"] = f"Bearer {self.access_token}"

            # actually make the request
            http: Session = self._create_http_session()
            response: Response = self._send_fhir_request(
                http, full_url, headers, payload
            )
            # if request is ok (200) then return the data
            if response.ok:
                if self._logger:
                    self._logger.info(f"Successfully retrieved: {full_url}")

                text = response.text
                if len(text) > 0:
                    response_json: Dict[str, Any] = json.loads(text)
                    # see if this is a Resource Bundle and un-bundle it
                    if (
                        "resourceType" in response_json
                        and response_json["resourceType"] == "Bundle"
                    ):
                        # resources.append(text)
                        if "entry" in response_json:
                            entries: List[Dict[str, Any]] = response_json["entry"]
                            entry: Dict[str, Any]

                            for entry in entries:
                                if "resource" in entry:
                                    if self._separate_bundle_resources:
                                        resources_dict: Dict[
                                            str, List[Any]
                                        ] = {}  # {resource id:{resource type: [data]}}
                                        # iterate through the entry list
                                        # have to split these here otherwise when Spark loads them it can't handle
                                        # that items in the entry array can have different types
                                        resource_type: str = str(
                                            entry["resource"]["resourceType"]
                                        ).lower()
                                        parent_resource: Dict[str, Any] = entry[
                                            "resource"
                                        ]
                                        resources_dict[resource_type] = [
                                            parent_resource
                                        ]
                                        # $graph returns "contained" if there is any related resources
                                        if "contained" in entry["resource"]:
                                            contained = parent_resource.pop("contained")
                                            for contained_entry in contained:
                                                resource_type = str(
                                                    contained_entry["resourceType"]
                                                ).lower()
                                                if resource_type not in resources_dict:
                                                    resources_dict[resource_type] = []

                                                resources_dict[resource_type].append(
                                                    contained_entry
                                                )
                                        resources.append(json.dumps(resources_dict))

                                    else:
<<<<<<< HEAD
                                        resources.append(json.dumps(entry["resource"]))
=======
                                        resources_list.append(entry["resource"])
                            if self._separate_bundle_resources:
                                resources = json.dumps(resources_dict)
                            else:
                                resources = json.dumps(resources_list)

>>>>>>> 617ff082
                    else:
                        resources = text
                return FhirGetResponse(url=full_url, responses=resources, error=None)
            elif response.status_code == 404:  # not found
                if self._logger:
                    self._logger.error(f"resource not found! GET {full_uri}")
                return FhirGetResponse(
                    url=full_url, responses=resources, error=f"{response.status_code}"
                )
            elif (
                response.status_code == 403 or response.status_code == 401
            ):  # forbidden or unauthorized
                if retries >= 0:
                    assert (
                        self._auth_server_url
                    ), f"{response.status_code} received from server but no auth_server_url was specified to use"
                    assert (
                        self._login_token
                    ), f"{response.status_code} received from server but no login_token was specified to use"
                    self._access_token = self.authenticate(
                        http=http,
                        auth_server_url=self._auth_server_url,
                        auth_scopes=self._auth_scopes,
                        login_token=self._login_token,
                    )
                    # try again
                    continue
                else:
                    # out of retries so just fail now
                    return FhirGetResponse(
                        url=full_url,
                        responses=resources,
                        error=f"{response.status_code}",
                    )
            else:
                # some unexpected error
                if self._logger:
                    self._logger.error(
                        f"Fhir Receive failed [{response.status_code}]: {full_url} "
                    )
                error_text: str = response.text
                if self._logger:
                    self._logger.error(error_text)
                return FhirGetResponse(
                    url=full_url,
                    responses=resources,
                    error=f"{response.status_code} {error_text}",
                )
        raise Exception("Could not talk to FHIR server after multiple tries")

    def _send_fhir_request(
        self,
        http: Session,
        full_url: str,
        headers: Dict[str, str],
        payload: Dict[str, Any],
    ) -> Response:
        # setup retry
        if self._action in ["$graph"]:
            return http.post(full_url, headers=headers, json=payload)
        else:
            return http.get(full_url, headers=headers, data=payload)

    def _create_http_session(self) -> Session:
        retry_strategy = Retry(
            total=5,
            status_forcelist=[429, 500, 502, 503, 504],
            method_whitelist=[
                "HEAD",
                "GET",
                "PUT",
                "DELETE",
                "OPTIONS",
                "TRACE",
                "POST",
            ],
            backoff_factor=5,
        )
        # create http session
        adapter = HTTPAdapter(max_retries=retry_strategy)
        http = requests.Session()
        http.mount("https://", adapter)
        http.mount("http://", adapter)
        if self._adapter:
            http.mount("http://", self._adapter)
        else:
            http.mount("http://", adapter)
        return http

    def get_in_batches(self) -> FhirGetResponse:
        # if paging is requested then iterate through the pages until the response is empty
        assert self._url
        assert self._page_size
        self._page_number = 0
        resources_list: List[str] = []
        while True:
            result: FhirGetResponse = self.get()
            if not result.error and bool(result.responses):
                resources_list.extend(json.loads(result.responses))
                if self._limit and self._limit > 0:
                    if (self._page_number * self._page_size) > self._limit:
                        break
                self._page_number += 1
            else:
                break
        return FhirGetResponse(
            self._url, responses=json.dumps(resources_list), error=result.error
        )

    @staticmethod
    def _create_login_token(client_id: str, client_secret: str) -> str:
        """
        Creates a login token given client_id and client_secret
        :return: login token
        :rtype: str
        """
        token: str = base64.b64encode(
            f"{client_id}:{client_secret}".encode("ascii")
        ).decode("ascii")
        return token

    @staticmethod
    def authenticate(
        http: Session,
        auth_server_url: str,
        auth_scopes: Optional[List[str]],
        login_token: str,
    ) -> Optional[str]:
        """
        Authenticates with an OAuth Provider
        :param http: http session
        :param auth_server_url: url to auth server /token endpoint
        :param auth_scopes: list of scopes to request
        :param login_token: login token to use for authenticating
        :return: access token
        :rtype: str
        """
        assert auth_server_url
        assert auth_scopes
        payload: str = (
            "grant_type=client_credentials&scope=" + "%20".join(auth_scopes)
            if auth_scopes
            else ""
        )
        # noinspection SpellCheckingInspection
        headers: Dict[str, str] = {
            "Accept": "application/json",
            "Authorization": "Basic " + login_token,
            "Content-Type": "application/x-www-form-urlencoded",
        }

        response: Response = http.request(
            "POST", auth_server_url, headers=headers, data=payload
        )

        # token = response.text.encode('utf8')
        token_text: str = response.text
        if not token_text:
            return None
        token_json: Dict[str, Any] = json.loads(token_text)

        if "access_token" not in token_json:
            raise Exception(f"No access token found in {token_json}")
        access_token: str = token_json["access_token"]
        return access_token

    def merge(self, json_data_list: List[str],) -> FhirMergeResponse:
        """

        :param json_data_list:
        :type json_data_list:
        :return:
        :rtype:
        """
        retries: int = 2
        while retries >= 0:
            retries = retries - 1
            full_uri: furl = furl(self._url)
            assert self._resource
            full_uri /= self._resource
            headers = {"Content-Type": "application/fhir+json"}
            responses: List[Dict[str, Any]] = []
            http: Session = self._create_http_session()
            # set access token in request if present
            if self.access_token:
                headers["Authorization"] = f"Bearer {self.access_token}"

            try:
                resource_json_list: List[Dict[str, Any]] = [
                    json.loads(json_data) for json_data in json_data_list
                ]
                if self._validation_server_url:
                    resource_json: Dict[str, Any]
                    for resource_json in resource_json_list:
                        FhirValidator.validate_fhir_resource(
                            http=http,
                            json_data=json.dumps(resource_json),
                            resource_name=self._resource,
                            validation_server_url=self._validation_server_url,
                        )

                json_payload: str = json.dumps(resource_json_list)
                # json_payload_bytes: str = json_payload
                json_payload_bytes: bytes = json_payload.encode("utf-8")
                obj_id = 1  # TODO: remove this once the node fhir accepts merge without a parameter
                assert obj_id
                resource_uri = full_uri.copy()
                resource_uri /= parse.quote(str(obj_id), safe="")
                resource_uri /= "$merge"
                response: Optional[Response] = None
                try:
                    # should we check if it exists and do a POST then?
                    response = http.post(
                        url=resource_uri.url, data=json_payload_bytes, headers=headers
                    )
                    if response and response.ok:
                        # logging does not work in UDFs since they run on nodes
                        # if progress_logger:
                        #     progress_logger.write_to_log(
                        #         f"Posted to {resource_uri.url}: {json_data}"
                        #     )
                        # check if response is json
                        response_text = response.text
                        if response_text:
                            try:
                                responses = json.loads(response_text)
                            except ValueError as e:
                                responses = [{"issue": str(e)}]
                        else:
                            responses = []
                        # print(f"Posted to {resource_uri.url}: {json_payload}. responses={responses}")
                    elif (
                        response.status_code == 403 or response.status_code == 401
                    ):  # forbidden or unauthorized
                        if retries >= 0:
                            assert (
                                self._auth_server_url
                            ), f"{response.status_code} received from server but no auth_server_url was specified to use"
                            assert (
                                self._login_token
                            ), f"{response.status_code} received from server but no login_token was specified to use"
                            self._access_token = self.authenticate(
                                http=http,
                                auth_server_url=self._auth_server_url,
                                auth_scopes=self._auth_scopes,
                                login_token=self._login_token,
                            )
                            # try again
                            continue
                        else:
                            # out of retries so just fail now
                            response.raise_for_status()
                    else:
                        print(f"response={response.text}")
                        response.raise_for_status()
                except requests.exceptions.HTTPError as e:
                    raise FhirSenderException(
                        url=resource_uri.url,
                        json_data=json_payload,
                        response_text=response.text if response else "",
                        response_status_code=response.status_code if response else None,
                        exception=e,
                        message=f"HttpError: {e}",
                    ) from e
                except Exception as e:
                    raise FhirSenderException(
                        url=resource_uri.url,
                        json_data=json_payload,
                        response_text=response.text if response else "",
                        response_status_code=response.status_code if response else None,
                        exception=e,
                        message=f"Unknown Error: {e}",
                    ) from e

            except AssertionError as e:
                if self._logger:
                    self._logger.error(
                        Exception(
                            f"Assertion: FHIR send failed: {str(e)} for resource: {json_data_list}"
                        )
                    )
            return FhirMergeResponse(
                url=self._url or "", responses=responses, error=None
            )

        raise Exception("Could not talk to FHIR server after multiple tries")

    def _get_auth_server_url_from_well_known_configuration(
        self, http: Session
    ) -> Optional[str]:
        """
        Finds the auth server url via the well known configuration if it exists
        :param http: Http Session
        :return: auth server url or None
        """
        full_uri: furl = furl(furl(self._url).origin)
        full_uri /= ".well-known/smart-configuration"
        response: Response = http.get(full_uri.tostr())
        if response and response.ok and response.text:
            content: Dict[str, Any] = json.loads(response.text)
            return str(content["token_endpoint"])
        else:
            return None<|MERGE_RESOLUTION|>--- conflicted
+++ resolved
@@ -254,7 +254,6 @@
         while retries >= 0:
             retries = retries - 1
             # create url and query to request from FHIR server
-            resources_list: List[str] = []
             resources: str = ""
             full_uri: furl = furl(self._url)
             full_uri /= self._resource
@@ -342,11 +341,10 @@
                         "resourceType" in response_json
                         and response_json["resourceType"] == "Bundle"
                     ):
-                        # resources.append(text)
                         if "entry" in response_json:
                             entries: List[Dict[str, Any]] = response_json["entry"]
                             entry: Dict[str, Any]
-
+                            resources_list: List[str] = []
                             for entry in entries:
                                 if "resource" in entry:
                                     if self._separate_bundle_resources:
@@ -378,19 +376,16 @@
                                                 resources_dict[resource_type].append(
                                                     contained_entry
                                                 )
-                                        resources.append(json.dumps(resources_dict))
+                                        resources_list.append(
+                                            json.dumps(resources_dict)
+                                        )
 
                                     else:
-<<<<<<< HEAD
-                                        resources.append(json.dumps(entry["resource"]))
-=======
-                                        resources_list.append(entry["resource"])
-                            if self._separate_bundle_resources:
-                                resources = json.dumps(resources_dict)
-                            else:
-                                resources = json.dumps(resources_list)
-
->>>>>>> 617ff082
+                                        resources_list.append(
+                                            json.dumps(entry["resource"])
+                                        )
+
+                            resources = json.dumps(resources_list)
                     else:
                         resources = text
                 return FhirGetResponse(url=full_url, responses=resources, error=None)
