--- conflicted
+++ resolved
@@ -1,12 +1,3 @@
-<<<<<<< HEAD
-## Configuring Dev Environment
-
-Run `make init` to configure dev environment
-
-## Tests
-
-Run `make tests` to run all tests.
-=======
 # helix.fhir.client.sdk
 
 This SDK encapsulates:
@@ -48,5 +39,4 @@
     fhir_client = fhir_client.last_updated_after(last_updated_after)
 
 result = fhir_client.get()        
-```
->>>>>>> 2a5f0818
+```