import json
from pathlib import Path
from typing import Dict, Any

from mockserver_client.mockserver_client import (
    MockServerFriendlyClient,
    mock_request,
    mock_response,
    times,
)

from helix_fhir_client_sdk.fhir_client import FhirClient

from helix_fhir_client_sdk.responses.fhir_get_response import FhirGetResponse


async def test_fhir_simulated_graph_async() -> None:
    print("")
    data_dir: Path = Path(__file__).parent.joinpath("./")
    graph_json: Dict[str, Any]
    with open(data_dir.joinpath("graphs").joinpath("aetna.json"), "r") as file:
        contents = file.read()
        graph_json = json.loads(contents)

    test_name = "test_fhir_simulated_graph_async"

    mock_server_url = "http://mock-server:1080"
    mock_client: MockServerFriendlyClient = MockServerFriendlyClient(
        base_url=mock_server_url
    )

    relative_url: str = test_name
    absolute_url: str = mock_server_url + "/" + test_name

    mock_client.clear(f"/{test_name}/*.*")
    mock_client.reset()

    response_text = {
        "resourceType": "Patient",
        "id": "1",
        "generalPractitioner": [{"reference": "Practitioner/5"}],
        "managingOrganization": {"reference": "Organization/6"},
    }

    mock_client.expect(
        mock_request(path=f"/{relative_url}/Patient/1", method="GET"),
        mock_response(body=response_text),
        timing=times(1),
    )

    response_text = {"resourceType": "Practitioner", "id": "5"}
    mock_client.expect(
        mock_request(path=f"/{relative_url}/Practitioner/5", method="GET"),
        mock_response(body=response_text),
        timing=times(1),
    )

    response_text = {"resourceType": "Organization", "id": "6"}
    mock_client.expect(
        mock_request(path=f"/{relative_url}/Organization/6", method="GET"),
        mock_response(body=response_text),
        timing=times(1),
    )

    response_text = {
        "entry": [
            {
                "resource": {
                    "resourceType": "Coverage",
                    "id": "7",
                    "payor": [{"reference": "Organization/CoveragePayor"}],
                }
            }
        ]
    }
    mock_client.expect(
        mock_request(
            path=f"/{relative_url}/Coverage",
            querystring={"patient": "1"},
            method="GET",
        ),
        mock_response(body=response_text),
        timing=times(1),
    )

    response_text = {"resourceType": "Organization", "id": "CoveragePayor"}
    mock_client.expect(
        mock_request(path=f"/{relative_url}/Organization/CoveragePayor", method="GET"),
        mock_response(body=response_text),
        timing=times(1),
    )

    response_text = {
        "entry": [{"resource": {"resourceType": "Observation", "id": "8"}}]
    }
    mock_client.expect(
        mock_request(
            path=f"/{relative_url}/Observation",
            querystring={
                "patient": "1",
                "category": "vital-signs,social-history,laboratory",
            },
            method="GET",
        ),
        mock_response(body=response_text),
        timing=times(1),
    )

    fhir_client = FhirClient()

    fhir_client = fhir_client.log_level("DEBUG")

    fhir_client = fhir_client.url(absolute_url).resource("Patient")

<<<<<<< HEAD
=======
    fhir_client.extra_context_to_return({"service_slug": "medstar"})

    auth_access_token = "my_access_token"
    if auth_access_token:
        fhir_client = fhir_client.set_access_token(auth_access_token)

>>>>>>> 6d34511a
    response: FhirGetResponse = await fhir_client.simulate_graph_async(
        id_="1",
        graph_json=graph_json,
        contained=False,
        separate_bundle_resources=True,
    )
    print(response.responses)

    expected_json = {
        "Patient": [
            {
                "resourceType": "Patient",
                "id": "1",
                "generalPractitioner": [{"reference": "Practitioner/5"}],
                "managingOrganization": {"reference": "Organization/6"},
            }
        ],
        "Practitioner": [{"resourceType": "Practitioner", "id": "5"}],
        "Organization": [
            {"resourceType": "Organization", "id": "6"},
            {"resourceType": "Organization", "id": "CoveragePayor"},
        ],
        "Coverage": [
            {
                "resourceType": "Coverage",
                "id": "7",
                "payor": [{"reference": "Organization/CoveragePayor"}],
            }
        ],
        "Observation": [{"id": "8", "resourceType": "Observation"}],
        "token": "my_access_token",
        "url": "http://mock-server:1080/test_fhir_simulated_graph_async",
        "service_slug": "medstar",
    }

    assert json.loads(response.responses) == expected_json<|MERGE_RESOLUTION|>--- conflicted
+++ resolved
@@ -112,15 +112,13 @@
 
     fhir_client = fhir_client.url(absolute_url).resource("Patient")
 
-<<<<<<< HEAD
-=======
+
     fhir_client.extra_context_to_return({"service_slug": "medstar"})
 
     auth_access_token = "my_access_token"
     if auth_access_token:
         fhir_client = fhir_client.set_access_token(auth_access_token)
 
->>>>>>> 6d34511a
     response: FhirGetResponse = await fhir_client.simulate_graph_async(
         id_="1",
         graph_json=graph_json,
